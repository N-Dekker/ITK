/*=========================================================================
 *
 *  Copyright Insight Software Consortium
 *
 *  Licensed under the Apache License, Version 2.0 (the "License");
 *  you may not use this file except in compliance with the License.
 *  You may obtain a copy of the License at
 *
 *         http://www.apache.org/licenses/LICENSE-2.0.txt
 *
 *  Unless required by applicable law or agreed to in writing, software
 *  distributed under the License is distributed on an "AS IS" BASIS,
 *  WITHOUT WARRANTIES OR CONDITIONS OF ANY KIND, either express or implied.
 *  See the License for the specific language governing permissions and
 *  limitations under the License.
 *
 *=========================================================================*/
#ifndef __itkIOCommon_h
#define __itkIOCommon_h

#ifdef _MSC_VER
#pragma warning ( disable : 4786 )
#endif

#include "itkIntTypes.h"
#include "itkProcessObject.h"
#include "itkSpatialOrientation.h"

namespace itk
{
/** \class IOCommon
   * \brief Centralized funtionality for IO classes.
   *
   * This class provides encapsulated functionality to support the IO classes.
   *
   * \ingroup IOFilters
   *
   */
class ITKIO_EXPORT IOCommon
{
public:
  typedef enum {
    ITK_MAXPATHLEN = 2048, /**< Maximum length of a filename */
    MAX_FILENAMELIST_SIZE = 512
    } SysConstants;
  typedef enum {
    ITK_UCHAR,         // aka uint8_t
    ITK_CHAR,
    ITK_USHORT,        // aka uint16_t
    ITK_SHORT,
    ITK_UINT,          // aka uint32_t
    ITK_INT,
    ITK_ULONG,         // aka uint64_t
    ITK_LONG,
    ITK_FLOAT,
    ITK_DOUBLE
    } AtomicPixelType;   // enumerated constants for the different data types

  /** Convert the enumerated type to a string representation. */
  static std::string AtomicPixelTypeToString(const AtomicPixelType pixelType);

  /** Calculate the size, in bytes, that the atomic pixel type occupies. */
  static unsigned int ComputeSizeOfAtomicPixelType(const AtomicPixelType pixelType);
};

<<<<<<< HEAD
extern ITKIO_EXPORT const char *const ITK_OnDiskStorageTypeName;
extern ITKIO_EXPORT const char *const ITK_ImageFileBaseName;
extern ITKIO_EXPORT const char *const ITK_VoxelUnits;
extern ITKIO_EXPORT const char *const ITK_OnDiskBitPerPixel;
extern ITKIO_EXPORT const char *const SPM_ROI_SCALE;
extern ITKIO_EXPORT const char *const ITK_FileNotes;
#define ITKIO_DEPRECATED_METADATA_ORIENTATION
#if defined( ITKIO_DEPRECATED_METADATA_ORIENTATION )
extern ITKIO_EXPORT const char *const ITK_CoordinateOrientation;
#endif
extern ITKIO_EXPORT const char *const ITK_Origin;
extern ITKIO_EXPORT const char *const ITK_Spacing;
extern ITKIO_EXPORT const char *const ITK_FileOriginator;
extern ITKIO_EXPORT const char *const ITK_OriginationDate;
extern ITKIO_EXPORT const char *const ITK_PatientID;
extern ITKIO_EXPORT const char *const ITK_ExperimentDate;
extern ITKIO_EXPORT const char *const ITK_ExperimentTime;
extern ITKIO_EXPORT const char *const ITK_InputFilterName;
extern ITKIO_EXPORT const char *const ITK_NumberOfDimensions;
extern ITKIO_EXPORT const char *const ITK_ImageType;
extern ITKIO_EXPORT const char *const ITK_PatientName;
extern ITKIO_EXPORT const char *const ITK_ScanID;
extern ITKIO_EXPORT const char *const ROI_NAME;
extern ITKIO_EXPORT const char *const ROI_X_SIZE;
extern ITKIO_EXPORT const char *const ROI_X_RESOLUTION;
extern ITKIO_EXPORT const char *const ROI_Y_SIZE;
extern ITKIO_EXPORT const char *const ROI_Y_RESOLUTION;
extern ITKIO_EXPORT const char *const ROI_Z_SIZE;
extern ITKIO_EXPORT const char *const ROI_Z_RESOLUTION;
extern ITKIO_EXPORT const char *const ROI_NUM_SEGMENTS;
extern ITKIO_EXPORT const char *const ROI_PLANE;
extern ITKIO_EXPORT const char *const ROI_SCAN_ID;
=======
extern const char *const ITK_OnDiskStorageTypeName;
extern const char *const ITK_ImageFileBaseName;
extern const char *const ITK_VoxelUnits;
extern const char *const ITK_OnDiskBitPerPixel;
extern const char *const SPM_ROI_SCALE;
extern const char *const ITK_FileNotes;
extern const char *const ITK_Origin;
extern const char *const ITK_Spacing;
extern const char *const ITK_FileOriginator;
extern const char *const ITK_OriginationDate;
extern const char *const ITK_PatientID;
extern const char *const ITK_ExperimentDate;
extern const char *const ITK_ExperimentTime;
extern const char *const ITK_InputFilterName;
extern const char *const ITK_NumberOfDimensions;
extern const char *const ITK_ImageType;
extern const char *const ITK_PatientName;
extern const char *const ITK_ScanID;
extern const char *const ROI_NAME;
extern const char *const ROI_X_SIZE;
extern const char *const ROI_X_RESOLUTION;
extern const char *const ROI_Y_SIZE;
extern const char *const ROI_Y_RESOLUTION;
extern const char *const ROI_Z_SIZE;
extern const char *const ROI_Z_RESOLUTION;
extern const char *const ROI_NUM_SEGMENTS;
extern const char *const ROI_PLANE;
extern const char *const ROI_SCAN_ID;
>>>>>>> 28f97877
} // end namespace itk

#endif // __itkIOCommon_h<|MERGE_RESOLUTION|>--- conflicted
+++ resolved
@@ -63,17 +63,12 @@
   static unsigned int ComputeSizeOfAtomicPixelType(const AtomicPixelType pixelType);
 };
 
-<<<<<<< HEAD
 extern ITKIO_EXPORT const char *const ITK_OnDiskStorageTypeName;
 extern ITKIO_EXPORT const char *const ITK_ImageFileBaseName;
 extern ITKIO_EXPORT const char *const ITK_VoxelUnits;
 extern ITKIO_EXPORT const char *const ITK_OnDiskBitPerPixel;
 extern ITKIO_EXPORT const char *const SPM_ROI_SCALE;
 extern ITKIO_EXPORT const char *const ITK_FileNotes;
-#define ITKIO_DEPRECATED_METADATA_ORIENTATION
-#if defined( ITKIO_DEPRECATED_METADATA_ORIENTATION )
-extern ITKIO_EXPORT const char *const ITK_CoordinateOrientation;
-#endif
 extern ITKIO_EXPORT const char *const ITK_Origin;
 extern ITKIO_EXPORT const char *const ITK_Spacing;
 extern ITKIO_EXPORT const char *const ITK_FileOriginator;
@@ -96,36 +91,6 @@
 extern ITKIO_EXPORT const char *const ROI_NUM_SEGMENTS;
 extern ITKIO_EXPORT const char *const ROI_PLANE;
 extern ITKIO_EXPORT const char *const ROI_SCAN_ID;
-=======
-extern const char *const ITK_OnDiskStorageTypeName;
-extern const char *const ITK_ImageFileBaseName;
-extern const char *const ITK_VoxelUnits;
-extern const char *const ITK_OnDiskBitPerPixel;
-extern const char *const SPM_ROI_SCALE;
-extern const char *const ITK_FileNotes;
-extern const char *const ITK_Origin;
-extern const char *const ITK_Spacing;
-extern const char *const ITK_FileOriginator;
-extern const char *const ITK_OriginationDate;
-extern const char *const ITK_PatientID;
-extern const char *const ITK_ExperimentDate;
-extern const char *const ITK_ExperimentTime;
-extern const char *const ITK_InputFilterName;
-extern const char *const ITK_NumberOfDimensions;
-extern const char *const ITK_ImageType;
-extern const char *const ITK_PatientName;
-extern const char *const ITK_ScanID;
-extern const char *const ROI_NAME;
-extern const char *const ROI_X_SIZE;
-extern const char *const ROI_X_RESOLUTION;
-extern const char *const ROI_Y_SIZE;
-extern const char *const ROI_Y_RESOLUTION;
-extern const char *const ROI_Z_SIZE;
-extern const char *const ROI_Z_RESOLUTION;
-extern const char *const ROI_NUM_SEGMENTS;
-extern const char *const ROI_PLANE;
-extern const char *const ROI_SCAN_ID;
->>>>>>> 28f97877
 } // end namespace itk
 
 #endif // __itkIOCommon_h