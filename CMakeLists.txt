cmake_minimum_required (VERSION 2.8)
PROJECT (HDF5 C CXX)

#-----------------------------------------------------------------------------
# Instructions for use : Normal Build
#
# For standard build of HDF5 libraries,tests and tools.
# Run cmake using the HDF5 source tree to generate a build tree.
# Enable/Disable options according to requirements and
# set CMAKE_INSTALL_PREFIX to the required install path.
# Make install can be used to install all components for system-wide use.
#
#-----------------------------------------------------------------------------
# Instructions for use : Sub-Project Build
#
# To include HDF5 as a sub-project within another project.
# Set HDF5_EXTERNALLY_CONFIGURED to 1 in the parent project and
# supply values for the following variables...
#
# HDF5_EXPORTED_TARGETS :
#   Set this to the name of the targets variable which controls exports
#   If unset (because parent project does not support/use the
#   INSTALL (EXPORT target...) syntax), then targets are not configured
#   for export during install.
#
# HDF5_LIB_DEPENDENCIES :
#   If the build of HDF5 libs is being customized, then rules for the
#   dependencies of the HDF5 libs may be 'incomplete', add additional
#   dependencies to this variable so that external projects pick them up
#
# HDF5_EXTERNAL_LIB_PREFIX :
#   If the parent project needs to install hdf libraries, but avoid 
#   name conflicts with system versions, then a prefix may be added
#   to ensure that the correct versions configured are used.
#
# HDF5_INSTALL_BIN_DIR, HDF5_INSTALL_LIB_DIR, HDF5_INSTALL_INCLUDE_DIR, HDF5_INSTALL_DATA_DIR :
#   Customize the 'bin', 'lib', 'include', and 'share' installation directories.
#
# HDF5_INSTALL_NO_DEVELOPMENT :
#   Set to true to skip installation of headers and CMake package files.
#
# Consider this example from the ParaView project, it builds its own zlib
# library and tells HDF5 to add it as a dependency - this ensures that
# any project making use of this build of HDF5 will use the correct zlib
#
#   # Tell hdf5 that we are manually overriding certain settings
#   SET(HDF5_EXTERNALLY_CONFIGURED 1)
#   # Avoid duplicating names of installed libraries
#   SET(HDF5_EXTERNAL_LIB_PREFIX "vtk")
#   # Export configuration to this export variable
#   SET(HDF5_EXPORTED_TARGETS "paraview-targets")
#
#   # Setup all necessary overrides for zlib so that HDF5 uses our
#   # internally compiled zlib rather than any other version
#   IF(HDF5_ENABLE_Z_LIB_SUPPORT)
#     # We must tell the main HDF5 library that it depends on our zlib 
#     SET(HDF5_LIB_DEPENDENCIES vtkzlib)    
#     # Override the zlib header file
#     IF(VTK_USE_SYSTEM_ZLIB)
#       SET(H5_ZLIB_HEADER "zlib.h")
#     ELSE(VTK_USE_SYSTEM_ZLIB)
#       SET(H5_ZLIB_HEADER "vtk_zlib.h")
#       # Set vars that FindZlib would have set if used in sub project
#       SET(ZLIB_INCLUDE_DIRS "${VTK_ZLIB_INCLUDE_DIRS}")
#       SET(ZLIB_LIBRARIES vtkzlib)
#     ENDIF(VTK_USE_SYSTEM_ZLIB)
#   ENDIF(HDF5_ENABLE_Z_LIB_SUPPORT)
# 
#   # Add the sub project
#   ADD_SUBDIRECTORY(Utilities/hdf5-1.8)
#-----------------------------------------------------------------------------
IF (BUILD_SHARED_LIBS)
  SET (BUILD_NAME_EXT "SHARED")
ELSE (BUILD_SHARED_LIBS)
  SET (BUILD_NAME_EXT "STATIC")
ENDIF (BUILD_SHARED_LIBS)

#-----------------------------------------------------------------------------
# Set the core names of all the libraries
#-----------------------------------------------------------------------------
SET (HDF5_LIB_CORENAME              "hdf5")
SET (HDF5_TEST_LIB_CORENAME         "hdf5_test")
SET (HDF5_CPP_LIB_CORENAME          "hdf5_cpp")
SET (HDF5_HL_LIB_CORENAME           "hdf5_hl")
SET (HDF5_HL_CPP_LIB_CORENAME       "hdf5_hl_cpp")
SET (HDF5_TOOLS_LIB_CORENAME        "hdf5_tools")
SET (HDF5_F90_LIB_CORENAME          "hdf5_fortran")
SET (HDF5_F90_C_LIB_CORENAME        "hdf5_f90cstub")
SET (HDF5_F90_TEST_LIB_CORENAME     "hdf5_test_fortran")
SET (HDF5_F90_C_TEST_LIB_CORENAME   "hdf5_test_f90cstub")
SET (HDF5_HL_F90_LIB_CORENAME       "hdf5_hl_fortran")
SET (HDF5_HL_F90_C_LIB_CORENAME     "hdf5_hl_f90cstub")

#-----------------------------------------------------------------------------
# Set the true names of all the libraries if customized by external project
#-----------------------------------------------------------------------------
SET (HDF5_LIB_NAME              "${HDF5_EXTERNAL_LIB_PREFIX}${HDF5_LIB_CORENAME}")
SET (HDF5_TEST_LIB_NAME         "${HDF5_EXTERNAL_LIB_PREFIX}${HDF5_TEST_LIB_CORENAME}")
SET (HDF5_CPP_LIB_NAME          "${HDF5_EXTERNAL_LIB_PREFIX}${HDF5_CPP_LIB_CORENAME}")
SET (HDF5_HL_LIB_NAME           "${HDF5_EXTERNAL_LIB_PREFIX}${HDF5_HL_LIB_CORENAME}")
SET (HDF5_HL_CPP_LIB_NAME       "${HDF5_EXTERNAL_LIB_PREFIX}${HDF5_HL_CPP_LIB_CORENAME}")
SET (HDF5_TOOLS_LIB_NAME        "${HDF5_EXTERNAL_LIB_PREFIX}${HDF5_TOOLS_LIB_CORENAME}")
SET (HDF5_F90_LIB_NAME          "${HDF5_EXTERNAL_LIB_PREFIX}${HDF5_F90_LIB_CORENAME}")
SET (HDF5_F90_C_LIB_NAME        "${HDF5_EXTERNAL_LIB_PREFIX}${HDF5_F90_C_LIB_CORENAME}")
SET (HDF5_F90_TEST_LIB_NAME     "${HDF5_EXTERNAL_LIB_PREFIX}${HDF5_F90_TEST_LIB_CORENAME}")
SET (HDF5_F90_C_TEST_LIB_NAME   "${HDF5_EXTERNAL_LIB_PREFIX}${HDF5_F90_C_TEST_LIB_CORENAME}")
SET (HDF5_HL_F90_LIB_NAME       "${HDF5_EXTERNAL_LIB_PREFIX}${HDF5_HL_F90_LIB_CORENAME}")
SET (HDF5_HL_F90_C_LIB_NAME     "${HDF5_EXTERNAL_LIB_PREFIX}${HDF5_HL_F90_C_LIB_CORENAME}")

#-----------------------------------------------------------------------------
# Set the target names of all the libraries
#-----------------------------------------------------------------------------
SET (HDF5_LIB_TARGET              ${HDF5_LIB_CORENAME})
SET (HDF5_TEST_LIB_TARGET         ${HDF5_TEST_LIB_CORENAME})
SET (HDF5_CPP_LIB_TARGET          ${HDF5_CPP_LIB_CORENAME})
SET (HDF5_HL_LIB_TARGET           ${HDF5_HL_LIB_CORENAME})
SET (HDF5_HL_CPP_LIB_TARGET       ${HDF5_HL_CPP_LIB_CORENAME})
SET (HDF5_TOOLS_LIB_TARGET        ${HDF5_TOOLS_LIB_CORENAME})
SET (HDF5_F90_LIB_TARGET          ${HDF5_F90_LIB_CORENAME})
SET (HDF5_F90_C_LIB_TARGET        ${HDF5_F90_C_LIB_CORENAME})
SET (HDF5_F90_TEST_LIB_TARGET     ${HDF5_F90_TEST_LIB_CORENAME})
SET (HDF5_F90_C_TEST_LIB_TARGET   ${HDF5_F90_C_TEST_LIB_CORENAME})
SET (HDF5_HL_F90_LIB_TARGET       ${HDF5_HL_F90_LIB_CORENAME})
SET (HDF5_HL_F90_C_LIB_TARGET     ${HDF5_HL_F90_C_LIB_CORENAME})

#-----------------------------------------------------------------------------
# Define some CMake variables for use later in the project
#-----------------------------------------------------------------------------
SET (HDF5_RESOURCES_DIR      ${HDF5_SOURCE_DIR}/config/cmake)
SET (HDF5_SRC_DIR            ${HDF5_SOURCE_DIR}/src)
SET (HDF5_TEST_SRC_DIR       ${HDF5_SOURCE_DIR}/test)
SET (HDF5_CPP_SRC_DIR        ${HDF5_SOURCE_DIR}/c++)
SET (HDF5_CPP_TST_DIR        ${HDF5_SOURCE_DIR}/c++/test)
SET (HDF5_HL_SRC_DIR         ${HDF5_SOURCE_DIR}/hl)
SET (HDF5_HL_CPP_SRC_DIR     ${HDF5_SOURCE_DIR}/hl/c++)
SET (HDF5_TOOLS_SRC_DIR      ${HDF5_SOURCE_DIR}/tools)
SET (HDF5_PERFORM_SRC_DIR    ${HDF5_SOURCE_DIR}/perform)
SET (HDF5_F90_SRC_DIR        ${HDF5_SOURCE_DIR}/fortran)

IF (NOT HDF5_INSTALL_BIN_DIR)
  SET (HDF5_INSTALL_BIN_DIR bin)
ENDIF (NOT HDF5_INSTALL_BIN_DIR)
IF (NOT HDF5_INSTALL_LIB_DIR)
  SET (HDF5_INSTALL_LIB_DIR lib)
ENDIF (NOT HDF5_INSTALL_LIB_DIR)
IF (NOT HDF5_INSTALL_INCLUDE_DIR)
  SET (HDF5_INSTALL_INCLUDE_DIR include)
ENDIF (NOT HDF5_INSTALL_INCLUDE_DIR)
IF (NOT HDF5_INSTALL_DATA_DIR)
  SET (HDF5_INSTALL_DATA_DIR share)
ENDIF (NOT HDF5_INSTALL_DATA_DIR)

#-----------------------------------------------------------------------------
# parse the full version number from H5public.h and include in H5_VERS_INFO
#-----------------------------------------------------------------------------
FILE (READ ${HDF5_SRC_DIR}/H5public.h _h5public_h_contents)
STRING (REGEX REPLACE ".*#define[ \t]+H5_VERS_MAJOR[ \t]+([0-9]*).*$"
    "\\1" H5_VERS_MAJOR ${_h5public_h_contents})
STRING (REGEX REPLACE ".*#define[ \t]+H5_VERS_MINOR[ \t]+([0-9]*).*$"
    "\\1" H5_VERS_MINOR ${_h5public_h_contents})
STRING (REGEX REPLACE ".*#define[ \t]+H5_VERS_RELEASE[ \t]+([0-9]*).*$"
    "\\1" H5_VERS_RELEASE ${_h5public_h_contents})
STRING (REGEX REPLACE ".*#define[ \t]+H5_VERS_SUBRELEASE[ \t]+\"([0-9A-Za-z.]*)\".*$"
    "\\1" H5_VERS_SUBRELEASE ${_h5public_h_contents})
#MESSAGE (STATUS "VERSION: ${H5_VERS_MAJOR}.${H5_VERS_MINOR}.${H5_VERS_RELEASE}-${H5_VERS_SUBRELEASE}")

#-----------------------------------------------------------------------------
# Basic HDF5 stuff here
#-----------------------------------------------------------------------------
SET (HDF5_PACKAGE "hdf5")
SET (HDF5_PACKAGE_NAME "HDF5")
SET (HDF5_PACKAGE_VERSION "${H5_VERS_MAJOR}.${H5_VERS_MINOR}.${H5_VERS_RELEASE}")
SET (HDF5_PACKAGE_VERSION_MAJOR "${H5_VERS_MAJOR}.${H5_VERS_MINOR}")
SET (HDF5_PACKAGE_VERSION_MINOR "${H5_VERS_RELEASE}")
SET (HDF5_PACKAGE_VERSION_STRING "${HDF5_PACKAGE_VERSION}-${H5_VERS_SUBRELEASE}")
SET (HDF5_PACKAGE_STRING "${HDF5_PACKAGE_NAME} ${HDF5_PACKAGE_VERSION_STRING}")
SET (HDF5_PACKAGE_TARNAME "hdf5")
SET (HDF5_PACKAGE_URL "http://www.hdfgroup.org")
SET (HDF5_PACKAGE_BUGREPORT "help@hdfgroup.org")

#-----------------------------------------------------------------------------
# Include some macros for reusable code
#-----------------------------------------------------------------------------
INCLUDE (${HDF5_RESOURCES_DIR}/HDFMacros.cmake)
INCLUDE (${HDF5_RESOURCES_DIR}/HDF5Macros.cmake)

#-----------------------------------------------------------------------------
# Setup output Directories
#-----------------------------------------------------------------------------
IF (NOT HDF5_EXTERNALLY_CONFIGURED)
  SET (CMAKE_RUNTIME_OUTPUT_DIRECTORY
      ${PROJECT_BINARY_DIR}/bin CACHE PATH "Single Directory for all Executables."
  )
  SET (CMAKE_LIBRARY_OUTPUT_DIRECTORY
      ${PROJECT_BINARY_DIR}/bin CACHE PATH "Single Directory for all Libraries"
  )
  SET (CMAKE_ARCHIVE_OUTPUT_DIRECTORY
      ${PROJECT_BINARY_DIR}/bin CACHE PATH "Single Directory for all static libraries."
  )
  SET (CMAKE_Fortran_MODULE_DIRECTORY
      ${PROJECT_BINARY_DIR}/bin/fortran CACHE PATH "Single Directory for all fortran modules."
  )
  SET(HDF5_INSTALL_LIBRARY_DIR lib)
  SET(HDF5_INSTALL_ARCHIVE_DIR lib)
  SET(HDF5_INSTALL_RUNTIME_DIR bin)
  SET(HDF5_INSTALL_INCLUDE_DIR include)
ELSE (NOT HDF5_EXTERNALLY_CONFIGURED)
  # if we are externally configured, but the project uses old cmake scripts
  # this may not be set and utilities like H5detect will fail
  IF (NOT CMAKE_RUNTIME_OUTPUT_DIRECTORY)
    SET (CMAKE_RUNTIME_OUTPUT_DIRECTORY ${EXECUTABLE_OUTPUT_PATH})
  ENDIF (NOT CMAKE_RUNTIME_OUTPUT_DIRECTORY)
ENDIF (NOT HDF5_EXTERNALLY_CONFIGURED)

#-----------------------------------------------------------------------------
# Targets built within this project are exported at Install time for use
# by other projects using FindHDF5. 
#-----------------------------------------------------------------------------
IF (NOT HDF5_EXPORTED_TARGETS)
  SET (HDF5_EXPORTED_TARGETS "hdf5-targets")
ENDIF (NOT HDF5_EXPORTED_TARGETS)

#-----------------------------------------------------------------------------
# To include a library in the list exported by the project AT BUILD TIME,
# add it to this variable. This is NOT used by Make Install, but for projects
# which include hdf5 as a sub-project within their build tree
#-----------------------------------------------------------------------------
SET_GLOBAL_VARIABLE (HDF5_LIBRARIES_TO_EXPORT "")
SET (EXTERNAL_HEADER_LIST "")
SET (EXTERNAL_LIBRARY_LIST "")
SET (EXTERNAL_LIBRARYDLL_LIST "")

#-----------------------------------------------------------------------------
# Run all the CMake configuration tests for our build environment
#-----------------------------------------------------------------------------
INCLUDE (${HDF5_RESOURCES_DIR}/ConfigureChecks.cmake)

#-----------------------------------------------------------------------------
# Option to use legacy naming for windows libs/programs, default is legacy
#-----------------------------------------------------------------------------
IF (WIN32 AND NOT CYGWIN)
  OPTION (HDF_LEGACY_NAMING "Use Legacy Names for Libraries and Programs" ON)
ENDIF (WIN32 AND NOT CYGWIN)

#-----------------------------------------------------------------------------
# Option to Build Shared/Static libs, default is static
#-----------------------------------------------------------------------------
OPTION (BUILD_SHARED_LIBS "Build Shared Libraries" OFF)
SET (LIB_TYPE STATIC)
IF (BUILD_SHARED_LIBS)
  SET (LIB_TYPE SHARED)
  SET (H5_BUILT_AS_DYNAMIC_LIB 1)
<<<<<<< HEAD
  SET (LIBPOSTFIX "")
  IF (MSVC)
    SET (CMAKE_MFC_FLAG 0)
    # flag replace /MT -> /MD disabled in this reduced distribution
  ENDIF (MSVC)
=======
>>>>>>> 8b420c6d
ELSE (BUILD_SHARED_LIBS)
  SET (H5_BUILT_AS_STATIC_LIB 1)
  IF (NOT WIN32)
    # should this be a user setting : Everyone uses it anyway ?
    ADD_DEFINITIONS (-DPIC)
  ENDIF (NOT WIN32)
<<<<<<< HEAD
  SET (LIBPOSTFIX "")
  IF (MSVC)
    SET (CMAKE_MFC_FLAG 0)
    # flag replace /MD -> /MT disabled in this reduced distribution
  ENDIF (MSVC)
=======
>>>>>>> 8b420c6d
ENDIF (BUILD_SHARED_LIBS)

#-----------------------------------------------------------------------------
# Option to Build Static executables
#-----------------------------------------------------------------------------
OPTION (BUILD_STATIC_EXECS "Build Static Executabless" OFF)
IF (BUILD_STATIC_EXECS)
  IF (NOT WIN32)
    SET (CMAKE_C_FLAGS "${CMAKE_C_FLAGS} -static")
    SET (CMAKE_CXX_FLAGS "${CMAKE_CXX_FLAGS} -static")
  ENDIF (NOT WIN32)
ENDIF (BUILD_STATIC_EXECS)

#-----------------------------------------------------------------------------
# Option to use code coverage
#-----------------------------------------------------------------------------
OPTION (HDF5_ENABLE_COVERAGE "Enable code coverage for Libraries and Programs" OFF)
IF (HDF5_ENABLE_COVERAGE)
  SET (CMAKE_C_FLAGS "${CMAKE_C_FLAGS} -g -O0 -fprofile-arcs -ftest-coverage")
  SET (CMAKE_CXX_FLAGS "${CMAKE_CXX_FLAGS} -g -O0 -fprofile-arcs -ftest-coverage")
  SET (LDFLAGS "${LDFLAGS} -fprofile-arcs -ftest-coverage")   
ENDIF (HDF5_ENABLE_COVERAGE)

#-----------------------------------------------------------------------------
# Option to indicate using a memory checker
#-----------------------------------------------------------------------------
OPTION (HDF5_ENABLE_USING_MEMCHECKER "Indicate that a memory checker is used" OFF)
IF (HDF5_ENABLE_USING_MEMCHECKER)
  SET (H5_USING_MEMCHECKER 1)   
ENDIF (HDF5_ENABLE_USING_MEMCHECKER)

#-----------------------------------------------------------------------------
# Option to use deprecated public API symbols
#-----------------------------------------------------------------------------
OPTION (HDF5_ENABLE_DEPRECATED_SYMBOLS "Enable deprecated public API symbols" ON)
IF (HDF5_ENABLE_DEPRECATED_SYMBOLS)
  SET (H5_NO_DEPRECATED_SYMBOLS 0)   
ELSE (HDF5_ENABLE_DEPRECATED_SYMBOLS)
  SET (H5_NO_DEPRECATED_SYMBOLS 1)   
ENDIF (HDF5_ENABLE_DEPRECATED_SYMBOLS)

#-----------------------------------------------------------------------------
# When building utility executables that generate other (source) files :
# we make use of the following variables defined in the root CMakeLists.
# Certain systems may add /Debug or /Release to output paths
# and we need to call the executable from inside the CMake configuration
#-----------------------------------------------------------------------------
SET (EXE_EXT "")
IF (WIN32)
  SET (EXE_EXT ".exe")
  IF (NOT CYGWIN)
    ADD_DEFINITIONS (-DBIND_TO_CURRENT_VCLIBS_VERSION=1)
    ADD_DEFINITIONS (-D_CRT_SECURE_NO_WARNINGS)
    ADD_DEFINITIONS (-D_CONSOLE)
  ENDIF (NOT CYGWIN)
ENDIF (WIN32)

IF (MSVC)
  SET (CMAKE_MFC_FLAG 0)
ENDIF (MSVC)

SET (MAKE_SYSTEM)
IF (CMAKE_BUILD_TOOL MATCHES "make")
  SET (MAKE_SYSTEM 1)
ENDIF (CMAKE_BUILD_TOOL MATCHES "make")

SET (CFG_INIT "/${CMAKE_CFG_INTDIR}")
IF (MAKE_SYSTEM)
  SET (CFG_INIT "")
ENDIF (MAKE_SYSTEM)

#-----------------------------------------------------------------------------
# Add some definitions for Debug Builds
#-----------------------------------------------------------------------------
IF (CMAKE_BUILD_TYPE MATCHES Debug)
  ADD_DEFINITIONS (-DDEBUG)
  ADD_DEFINITIONS (
      -DH5Z_DEBUG -DH5V_DEBUG -DH5T_DEBUG
      -DH5S_DEBUG -DH5P_DEBUG -DH5O_DEBUG -DH5MM_DEBUG -DH5MF_DEBUG
      -DH5I_DEBUG -DH5HL_DEBUG -DH5HG_DEBUG -DH5G_DEBUG -DH5F_DEBUG
      -DH5E_DEBUG -DH5D_DEBUG -DH5B_DEBUG -DH5AC_DEBUG -UNDEBUG
  )
  OPTION (HDF5_ENABLE_TRACE "Enable API tracing capability" ON)
  IF (HDF5_ENABLE_TRACE)
    ADD_DEFINITIONS (-DH5_DEBUG_API )
  ENDIF (HDF5_ENABLE_TRACE)
  #-- NMake Makefiles will overwhelm the console with warnings if -Wall is used.
  IF (NOT WIN32)
    ADD_DEFINITIONS (-Wall)
  ENDIF (NOT WIN32)
ELSE (CMAKE_BUILD_TYPE MATCHES Debug)
  ADD_DEFINITIONS (-UH5_DEBUG_API -DNDEBUG)
  OPTION (HDF5_ENABLE_TRACE "Enable API tracing capability" OFF)
  IF (HDF5_ENABLE_TRACE)
    ADD_DEFINITIONS (-DH5_DEBUG_API )
  ENDIF (HDF5_ENABLE_TRACE)
ENDIF (CMAKE_BUILD_TYPE MATCHES Debug)

#-----------------------------------------------------------------------------
# Compiler specific flags : Shouldn't there be compiler tests for these
#-----------------------------------------------------------------------------
IF (CMAKE_COMPILER_IS_GNUCC)
  SET (CMAKE_C_FLAGS "${CMAKE_ANSI_CFLAGS} ${CMAKE_C_FLAGS} -std=c99 -fomit-frame-pointer -finline-functions -fno-common")
ENDIF (CMAKE_COMPILER_IS_GNUCC)

#-----------------------------------------------------------------------------
# Option to allow the user to disable compiler warnings
#-----------------------------------------------------------------------------
OPTION (HDF5_DISABLE_COMPILER_WARNINGS "Disable compiler warnings" OFF)
IF (HDF5_DISABLE_COMPILER_WARNINGS)
  # MSVC uses /w to suppress warnings.  It also complains if another
  # warning level is given, so remove it.
  IF (MSVC)
    SET (HDF5_WARNINGS_BLOCKED 1)
    STRING (REGEX REPLACE "(^| )([/-])W[0-9]( |$)" " "
        CMAKE_C_FLAGS "${CMAKE_C_FLAGS}")
    SET (CMAKE_C_FLAGS "${CMAKE_C_FLAGS} /w")
  ENDIF (MSVC)
  IF (WIN32 AND NOT CYGWIN)
    ADD_DEFINITIONS (-D_CRT_SECURE_NO_WARNINGS)
  ENDIF (WIN32 AND NOT CYGWIN)
  # Borland uses -w- to suppress warnings.
  IF (BORLAND)
    SET (HDF5_WARNINGS_BLOCKED 1)
    SET (CMAKE_C_FLAGS "${CMAKE_C_FLAGS} -w-")
  ENDIF (BORLAND)

  # Most compilers use -w to suppress warnings.
  IF (NOT HDF5_WARNINGS_BLOCKED)
    SET (CMAKE_C_FLAGS "${CMAKE_C_FLAGS} -w")
  ENDIF (NOT HDF5_WARNINGS_BLOCKED)
ENDIF (HDF5_DISABLE_COMPILER_WARNINGS)

#-----------------------------------------------------------------------------
# This is in here to help some of the GCC based IDES like Eclipse
# and code blocks parse the compiler errors and warnings better.
#-----------------------------------------------------------------------------
IF (CMAKE_COMPILER_IS_GNUCC)
  SET (CMAKE_C_FLAGS "${CMAKE_C_FLAGS} -fmessage-length=0")
ENDIF (CMAKE_COMPILER_IS_GNUCC)
IF (CMAKE_COMPILER_IS_GNUCXX)
  SET (CMAKE_CXX_FLAGS "${CMAKE_CXX_FLAGS} -fmessage-length=0")
ENDIF (CMAKE_COMPILER_IS_GNUCXX)

#-----------------------------------------------------------------------------
# All libs/tests/examples need the main include directories
#-----------------------------------------------------------------------------
INCLUDE_DIRECTORIES (${HDF5_BINARY_DIR} ${HDF5_SRC_DIR})

#-----------------------------------------------------------------------------
# Option to Enable MPI Parallel
#-----------------------------------------------------------------------------
SET (CMAKE_MODULE_PATH ${HDF5_RESOURCES_DIR} ${CMAKE_MODULE_PATH})
OPTION (HDF5_ENABLE_PARALLEL "Enable parallel build (requires MPI)" OFF)
IF (HDF5_ENABLE_PARALLEL)
  INCLUDE (FindMPI)
  INCLUDE_DIRECTORIES (${MPI_INCLUDE_PATH})
  IF (MPI_FOUND)
    SET (H5_HAVE_PARALLEL 1)
    # MPI checks, only do these if MPI_FOUND is true, otherwise they always fail
    # and once set, they are cached as false and not regenerated
    SET (CMAKE_REQUIRED_LIBRARIES "${MPI_LIBRARY};${MPI_EXTRA_LIBRARY}" )
    CHECK_FUNCTION_EXISTS (MPI_File_get_size H5_HAVE_MPI_GET_SIZE) 
    # Used by Fortran + MPI
    CHECK_SYMBOL_EXISTS (MPI_Comm_c2f "${MPI_INCLUDE_PATH}/mpi.h"  H5_HAVE_MPI_MULTI_LANG_Comm)
    CHECK_SYMBOL_EXISTS (MPI_Info_c2f "${MPI_INCLUDE_PATH}/mpi.h"  H5_HAVE_MPI_MULTI_LANG_Info)
  ENDIF (MPI_FOUND)
ENDIF (HDF5_ENABLE_PARALLEL)

# Parallel IO usage requires MPI to be Linked and Included
IF (H5_HAVE_PARALLEL)
  SET (LINK_LIBS ${LINK_LIBS} ${MPI_LIBRARY})
  IF (MPI_LINK_FLAGS)
    SET (CMAKE_EXE_LINKER_FLAGS ${MPI_LINK_FLAGS} ${CMAKE_EXE_LINKER_FLAGS})
  ENDIF (MPI_LINK_FLAGS)
  IF (MPI_EXTRA_LIBRARY)
    SET (LINK_LIBS ${LINK_LIBS} ${MPI_EXTRA_LIBRARY})
  ENDIF (MPI_EXTRA_LIBRARY)
ENDIF (H5_HAVE_PARALLEL)

#-----------------------------------------------------------------------------
# Option to use 1.6.x API
#-----------------------------------------------------------------------------
OPTION (HDF5_USE_16_API_DEFAULT "Use the HDF5 1.6.x API by default" OFF)
SET (H5_USE_16_API_DEFAULT 0)
IF (HDF5_USE_16_API_DEFAULT)
  SET (H5_USE_16_API_DEFAULT 1)
ENDIF (HDF5_USE_16_API_DEFAULT)

#-----------------------------------------------------------------------------
# Options for HDF5 Filters
#-----------------------------------------------------------------------------
MACRO (HDF5_SETUP_FILTERS FILTER)
  OPTION (HDF5_USE_FILTER_${FILTER} "Use the ${FILTER} Filter" ON)
  IF (HDF5_USE_FILTER_${FILTER})
    SET (H5_HAVE_FILTER_${FILTER} 1)
  ENDIF (HDF5_USE_FILTER_${FILTER})
  # MESSAGE (STATUS "Filter ${FILTER} is ${HDF5_USE_FILTER_${FILTER}}")
ENDMACRO (HDF5_SETUP_FILTERS)

HDF5_SETUP_FILTERS (SHUFFLE)
HDF5_SETUP_FILTERS (FLETCHER32)
HDF5_SETUP_FILTERS (NBIT)
HDF5_SETUP_FILTERS (SCALEOFFSET)

INCLUDE (ExternalProject)
OPTION (HDF5_ALLOW_EXTERNAL_SUPPORT "Allow External Library Building" "NO")
OPTION (ZLIB_USE_EXTERNAL "Use External Library Building for ZLIB" 0)
OPTION (SZIP_USE_EXTERNAL "Use External Library Building for SZIP" 0)
IF (HDF5_ALLOW_EXTERNAL_SUPPORT MATCHES "SVN" OR HDF5_ALLOW_EXTERNAL_SUPPORT MATCHES "TGZ")
  SET (ZLIB_USE_EXTERNAL 1)
  SET (SZIP_USE_EXTERNAL 1)
  IF (HDF5_ALLOW_EXTERNAL_SUPPORT MATCHES "SVN")
    SET (ZLIB_URL ${ZLIB_SVN_URL})
    SET (SZIP_URL ${SZIP_SVN_URL})
  ELSEIF (HDF5_ALLOW_EXTERNAL_SUPPORT MATCHES "TGZ")
    IF (NOT TGZ_PATH)
      SET (TGZ_PATH ${HDF5_SOURCE_DIR})
    ENDIF (NOT TGZ_PATH)
    SET (ZLIB_URL ${TGZ_PATH}/${ZLIB_TGZ_NAME})
    SET (SZIP_URL ${TGZ_PATH}/${SZIP_TGZ_NAME})
  ENDIF (HDF5_ALLOW_EXTERNAL_SUPPORT MATCHES "SVN")
ENDIF (HDF5_ALLOW_EXTERNAL_SUPPORT MATCHES "SVN" OR HDF5_ALLOW_EXTERNAL_SUPPORT MATCHES "TGZ")

#-----------------------------------------------------------------------------
# Option for ZLib support
#-----------------------------------------------------------------------------
OPTION (HDF5_ENABLE_Z_LIB_SUPPORT "Enable Zlib Filters" OFF)
IF (HDF5_ENABLE_Z_LIB_SUPPORT)
  IF (NOT H5_ZLIB_HEADER)
    IF (NOT ZLIB_USE_EXTERNAL)
      FIND_PACKAGE (ZLIB)
    ENDIF (NOT ZLIB_USE_EXTERNAL)
    IF (ZLIB_FOUND)
      SET (H5_HAVE_FILTER_DEFLATE 1)
      SET (H5_HAVE_ZLIB_H 1)
      SET (H5_HAVE_LIBZ 1)
      SET (H5_ZLIB_HEADER "zlib.h")
      SET (ZLIB_INCLUDE_DIR_GEN ${ZLIB_INCLUDE_DIR})
    ELSE (ZLIB_FOUND)
      IF (HDF5_ALLOW_EXTERNAL_SUPPORT MATCHES "SVN" OR HDF5_ALLOW_EXTERNAL_SUPPORT MATCHES "TGZ")
        EXTERNAL_ZLIB_LIBRARY (${HDF5_ALLOW_EXTERNAL_SUPPORT} ${LIB_TYPE})
        SET (H5_HAVE_FILTER_DEFLATE 1)
        SET (H5_HAVE_ZLIB_H 1)
        SET (H5_HAVE_LIBZ 1)
        MESSAGE (STATUS "Filter ZLIB is built")
      ELSE (HDF5_ALLOW_EXTERNAL_SUPPORT MATCHES "SVN" OR HDF5_ALLOW_EXTERNAL_SUPPORT MATCHES "TGZ")
        MESSAGE (FATAL " ZLib is Required for ZLib support in HDF5")
      ENDIF (HDF5_ALLOW_EXTERNAL_SUPPORT MATCHES "SVN" OR HDF5_ALLOW_EXTERNAL_SUPPORT MATCHES "TGZ")
    ENDIF (ZLIB_FOUND)
  ELSE (NOT H5_ZLIB_HEADER)
    # This project is being called from within another and ZLib is already configured
    SET (H5_HAVE_FILTER_DEFLATE 1)
    SET (H5_HAVE_ZLIB_H 1)
    SET (H5_HAVE_LIBZ 1)
  ENDIF (NOT H5_ZLIB_HEADER)
  SET (LINK_LIBS ${LINK_LIBS} ${ZLIB_LIBRARIES})
  INCLUDE_DIRECTORIES (${ZLIB_INCLUDE_DIRS})
  MESSAGE (STATUS "Filter ZLIB is ON")
ENDIF (HDF5_ENABLE_Z_LIB_SUPPORT)

#-----------------------------------------------------------------------------
# Option for SzLib support
#-----------------------------------------------------------------------------
SET (CMAKE_MODULE_PATH ${HDF5_RESOURCES_DIR} ${CMAKE_MODULE_PATH})
OPTION (HDF5_ENABLE_SZIP_SUPPORT "Use SZip Filter" OFF)
IF (HDF5_ENABLE_SZIP_SUPPORT)
  OPTION (HDF5_ENABLE_SZIP_ENCODING "Use SZip Encoding" OFF)
  IF (NOT SZIP_USE_EXTERNAL)
    FIND_PACKAGE (SZIP)
  ENDIF (NOT SZIP_USE_EXTERNAL)
  IF (SZIP_FOUND)
    SET (H5_HAVE_FILTER_SZIP 1)
    SET (H5_HAVE_SZLIB_H 1)
    SET (H5_HAVE_LIBSZ 1)
    SET (SZIP_INCLUDE_DIR_GEN ${SZIP_INCLUDE_DIR})
  ELSE (SZIP_FOUND)
    IF (HDF5_ALLOW_EXTERNAL_SUPPORT MATCHES "SVN" OR HDF5_ALLOW_EXTERNAL_SUPPORT MATCHES "TGZ")
      EXTERNAL_SZIP_LIBRARY (${HDF5_ALLOW_EXTERNAL_SUPPORT} ${LIB_TYPE} ${HDF5_ENABLE_SZIP_ENCODING})
      SET (H5_HAVE_FILTER_SZIP 1)
      SET (H5_HAVE_SZLIB_H 1)
      SET (H5_HAVE_LIBSZ 1)
      MESSAGE (STATUS "Filter SZIP is built")
    ELSE (HDF5_ALLOW_EXTERNAL_SUPPORT MATCHES "SVN" OR HDF5_ALLOW_EXTERNAL_SUPPORT MATCHES "TGZ")
      MESSAGE (FATAL_ERROR "SZIP is Required for SZIP support in HDF5")
    ENDIF (HDF5_ALLOW_EXTERNAL_SUPPORT MATCHES "SVN" OR HDF5_ALLOW_EXTERNAL_SUPPORT MATCHES "TGZ")
  ENDIF (SZIP_FOUND)
  SET (LINK_LIBS ${LINK_LIBS} ${SZIP_LIBRARIES})
  INCLUDE_DIRECTORIES (${SZIP_INCLUDE_DIRS})
  MESSAGE (STATUS "Filter SZIP is ON")
  IF (HDF5_ENABLE_SZIP_ENCODING)
    SET (H5_HAVE_SZIP_ENCODER 1)
  ENDIF (HDF5_ENABLE_SZIP_ENCODING)
ENDIF (HDF5_ENABLE_SZIP_SUPPORT)

#-----------------------------------------------------------------------------
# Option for external libraries on windows
#-----------------------------------------------------------------------------
OPTION (HDF5_PACKAGE_EXTLIBS "CPACK - include external libraries" OFF)
IF (NOT HDF5_EXTERNALLY_CONFIGURED)
  IF (HDF5_PACKAGE_EXTLIBS)
    IF (HDF5_ENABLE_Z_LIB_SUPPORT AND ZLIB_FOUND)
      PACKAGE_ZLIB_LIBRARY (${HDF5_ALLOW_EXTERNAL_SUPPORT} ${LIB_TYPE})
    ENDIF (HDF5_ENABLE_Z_LIB_SUPPORT AND ZLIB_FOUND)
    
    IF (HDF5_ENABLE_SZIP_SUPPORT AND SZIP_FOUND)
      PACKAGE_SZIP_LIBRARY (${HDF5_ALLOW_EXTERNAL_SUPPORT} ${LIB_TYPE})
    ENDIF (HDF5_ENABLE_SZIP_SUPPORT AND SZIP_FOUND)
  ENDIF (HDF5_PACKAGE_EXTLIBS)
ENDIF (NOT HDF5_EXTERNALLY_CONFIGURED)
#-----------------------------------------------------------------------------
# Option to use threadsafe
# Note: Currently CMake only allows configuring of threadsafe on WINDOWS.
#-----------------------------------------------------------------------------
IF (WIN32 AND NOT CYGWIN)
  OPTION (HDF5_ENABLE_THREADSAFE "Enable Threadsafety" OFF)
  IF (HDF5_ENABLE_THREADSAFE)
    # check for unsupported options
    IF (HDF5_ENABLE_PARALLEL)
      MESSAGE (FATAL " **** Parallel and Threadsafe options are mutually exclusive **** ")
    ENDIF (HDF5_ENABLE_PARALLEL)
    SET (H5_HAVE_THREADSAFE 1)
    IF (H5_HAVE_IOEO)
    MESSAGE (STATUS " **** Windows Threads only available in WINVER>=0x600 (Vista or Windows 7)**** ")
      SET (H5_HAVE_WIN_THREADS 1)
    ENDIF (H5_HAVE_IOEO)
  ENDIF (HDF5_ENABLE_THREADSAFE)
ENDIF (WIN32 AND NOT CYGWIN)

#-----------------------------------------------------------------------------
# Option to use PACKED BITS SUPPORT
#-----------------------------------------------------------------------------
OPTION (HDF5_USE_H5DUMP_PACKED_BITS "Use the PACKED BITS feature in h5dump" OFF)
SET (H5_HAVE_H5DUMP_PACKED_BITS 0)
IF (HDF5_USE_H5DUMP_PACKED_BITS)
  SET (H5_HAVE_H5DUMP_PACKED_BITS 1)
ENDIF (HDF5_USE_H5DUMP_PACKED_BITS)

#-----------------------------------------------------------------------------
# Add the HDF5 Library Target to the build
#-----------------------------------------------------------------------------
ADD_SUBDIRECTORY (${HDF5_SOURCE_DIR}/src ${PROJECT_BINARY_DIR}/src)

IF (HDF5_ALLOW_EXTERNAL_SUPPORT MATCHES "SVN" OR HDF5_ALLOW_EXTERNAL_SUPPORT MATCHES "TGZ")
  IF (ZLIB_FOUND AND ZLIB_USE_EXTERNAL)
    ADD_DEPENDENCIES (${HDF5_LIB_TARGET} ZLIB)
  ENDIF (ZLIB_FOUND AND ZLIB_USE_EXTERNAL)
  IF (SZIP_FOUND AND SZIP_USE_EXTERNAL)
    ADD_DEPENDENCIES (${HDF5_LIB_TARGET} SZIP)
  ENDIF (SZIP_FOUND AND SZIP_USE_EXTERNAL)
ENDIF (HDF5_ALLOW_EXTERNAL_SUPPORT MATCHES "SVN" OR HDF5_ALLOW_EXTERNAL_SUPPORT MATCHES "TGZ")

#-----------------------------------------------------------------------------
# Build utility to copy and strip X lines of file
#-----------------------------------------------------------------------------
IF (HDF5_BUILD_TOOLS AND BUILD_TESTING)
  SET (XLATE_UTILITY "xlatefile")
  ADD_EXECUTABLE(${XLATE_UTILITY} ${HDF5_RESOURCES_DIR}/xlatefile.c)
ENDIF (HDF5_BUILD_TOOLS AND BUILD_TESTING)

#-----------------------------------------------------------------------------
# Dashboard and Testing Settings
#-----------------------------------------------------------------------------
IF(0)
OPTION (BUILD_TESTING "Build HDF5 Unit Testing" OFF)
ENDIF(0)
IF (BUILD_TESTING)
  SET (DART_TESTING_TIMEOUT 1200
      CACHE INTEGER
      "Timeout in seconds for each test (default 1200=20minutes)"
  )
  ENABLE_TESTING ()
  INCLUDE (CTest)
  IF (NOT HDF5_EXTERNALLY_CONFIGURED)
    IF (EXISTS "${HDF5_SOURCE_DIR}/test" AND IS_DIRECTORY "${HDF5_SOURCE_DIR}/test")
      ADD_SUBDIRECTORY (${HDF5_SOURCE_DIR}/tools/lib ${PROJECT_BINARY_DIR}/tools/lib)
      ADD_SUBDIRECTORY (${HDF5_SOURCE_DIR}/test      ${PROJECT_BINARY_DIR}/test)
    ENDIF (EXISTS "${HDF5_SOURCE_DIR}/test" AND IS_DIRECTORY "${HDF5_SOURCE_DIR}/test")
    IF (EXISTS "${HDF5_SOURCE_DIR}/perform" AND IS_DIRECTORY "${HDF5_SOURCE_DIR}/perform")
      ADD_SUBDIRECTORY (${HDF5_SOURCE_DIR}/perform   ${PROJECT_BINARY_DIR}/perform)
    ENDIF(EXISTS "${HDF5_SOURCE_DIR}/perform" AND IS_DIRECTORY "${HDF5_SOURCE_DIR}/perform")
    IF (H5_HAVE_PARALLEL)
      IF (EXISTS "${HDF5_SOURCE_DIR}/testpar" AND IS_DIRECTORY "${HDF5_SOURCE_DIR}/testpar")
        ADD_SUBDIRECTORY (${HDF5_SOURCE_DIR}/testpar ${PROJECT_BINARY_DIR}/testpar)
      ENDIF (EXISTS "${HDF5_SOURCE_DIR}/testpar" AND IS_DIRECTORY "${HDF5_SOURCE_DIR}/testpar")
    ENDIF (H5_HAVE_PARALLEL)
  ENDIF (NOT HDF5_EXTERNALLY_CONFIGURED)

  OPTION (HDF5_TEST_VFD "Execute tests with different VFDs" OFF)
  MARK_AS_ADVANCED (HDF5_TEST_VFD)
  IF (HDF5_TEST_VFD)
    OPTION (HDF5_TEST_FHEAP_VFD "Execute tests with different VFDs" ON)
    MARK_AS_ADVANCED (HDF5_TEST_FHEAP_VFD)
  ENDIF (HDF5_TEST_VFD)
  
  INCLUDE (${HDF5_SOURCE_DIR}/CTestConfig.cmake)
  CONFIGURE_FILE (${HDF5_RESOURCES_DIR}/CTestCustom.cmake ${HDF5_BINARY_DIR}/CTestCustom.ctest @ONLY)
ENDIF (BUILD_TESTING)

#-----------------------------------------------------------------------------
# Option to build Fortran bindings/tests/examples
# Make sure this appears before the CONFIGURE_FILE step
# so that fortran name mangling is detected before writing H5pubconf.h
#-----------------------------------------------------------------------------
<<<<<<< HEAD
IF(0)
OPTION (HDF5_BUILD_FORTRAN "Build FORTRAN support" OFF)
ENDIF(0)
IF (HDF5_BUILD_FORTRAN)
  # Set default name mangling : overridden by Fortran detection in fortran dir
  SET (H5_FC_FUNC "H5_FC_FUNC(name,NAME) name ## _")
  SET (H5_FC_FUNC_ "H5_FC_FUNC_(name,NAME) name ## _")
  ADD_SUBDIRECTORY (${HDF5_SOURCE_DIR}/fortran ${PROJECT_BINARY_DIR}/fortran)
ELSE (HDF5_BUILD_FORTRAN)
  SET (H5_FC_FUNC "H5_FC_FUNC(name,NAME) name ## _")
  SET (H5_FC_FUNC_ "H5_FC_FUNC_(name,NAME) name ## _")
ENDIF (HDF5_BUILD_FORTRAN)
=======
# Set default name mangling : overridden by Fortran detection in fortran dir
SET (H5_FC_FUNC  "H5_FC_FUNC(name,NAME) name ## _")
SET (H5_FC_FUNC_ "H5_FC_FUNC_(name,NAME) name ## _")
IF (EXISTS "${HDF5_SOURCE_DIR}/fortran" AND IS_DIRECTORY "${HDF5_SOURCE_DIR}/fortran")
  OPTION (HDF5_BUILD_FORTRAN "Build FORTRAN support" OFF)
  IF (HDF5_BUILD_FORTRAN)
    INCLUDE (${HDF5_RESOURCES_DIR}/HDF5UseFortran.cmake)
    ADD_SUBDIRECTORY (${HDF5_SOURCE_DIR}/fortran ${PROJECT_BINARY_DIR}/fortran)
    IF (HDF5_BUILD_HL_LIB)
      IF (EXISTS "${HDF5_SOURCE_DIR}/hl/fortran" AND IS_DIRECTORY "${HDF5_SOURCE_DIR}/hl/fortran")
        #-- Build the High Level Fortran source codes
        ADD_SUBDIRECTORY (${HDF5_SOURCE_DIR}/hl/fortran ${PROJECT_BINARY_DIR}/hl/fortran)
      ENDIF (EXISTS "${HDF5_SOURCE_DIR}/hl/fortran" AND IS_DIRECTORY "${HDF5_SOURCE_DIR}/hl/fortran")
    ENDIF (HDF5_BUILD_HL_LIB)
  ENDIF (HDF5_BUILD_FORTRAN)
ENDIF (EXISTS "${HDF5_SOURCE_DIR}/fortran" AND IS_DIRECTORY "${HDF5_SOURCE_DIR}/fortran")
>>>>>>> 8b420c6d

#-----------------------------------------------------------------------------
# Option to build examples
#-----------------------------------------------------------------------------
<<<<<<< HEAD
IF(0)
OPTION (HDF5_BUILD_EXAMPLES  "Build HDF5 Library Examples" OFF)
IF (HDF5_BUILD_EXAMPLES)
  ADD_SUBDIRECTORY (${HDF5_SOURCE_DIR}/examples ${PROJECT_BINARY_DIR}/examples)
ENDIF (HDF5_BUILD_EXAMPLES)
ENDIF(0)
=======
IF (EXISTS "${HDF5_SOURCE_DIR}/examples" AND IS_DIRECTORY "${HDF5_SOURCE_DIR}/examples")
  OPTION (HDF5_BUILD_EXAMPLES  "Build HDF5 Library Examples" OFF)
  IF (HDF5_BUILD_EXAMPLES)
    ADD_SUBDIRECTORY (${HDF5_SOURCE_DIR}/examples ${PROJECT_BINARY_DIR}/examples)
  ENDIF (HDF5_BUILD_EXAMPLES)
ENDIF (EXISTS "${HDF5_SOURCE_DIR}/examples" AND IS_DIRECTORY "${HDF5_SOURCE_DIR}/examples")
>>>>>>> 8b420c6d

#-----------------------------------------------------------------------------
# Option to build HDF5 C++ Library
#-----------------------------------------------------------------------------
IF (EXISTS "${HDF5_SOURCE_DIR}/c++" AND IS_DIRECTORY "${HDF5_SOURCE_DIR}/c++")
  OPTION (HDF5_BUILD_CPP_LIB  "Build HDF5 C++ Library" OFF)
  IF (HDF5_BUILD_CPP_LIB)
    # check for unsupported options
    IF (HDF5_ENABLE_PARALLEL)
      MESSAGE (FATAL " **** Parallel and C++ options are mutually exclusive **** ")
    ENDIF (HDF5_ENABLE_PARALLEL)
    ADD_SUBDIRECTORY (${HDF5_SOURCE_DIR}/c++ ${PROJECT_BINARY_DIR}/c++)
  ENDIF (HDF5_BUILD_CPP_LIB)
ENDIF (EXISTS "${HDF5_SOURCE_DIR}/c++" AND IS_DIRECTORY "${HDF5_SOURCE_DIR}/c++")

#-----------------------------------------------------------------------------
# Option to build HDF5 Tools
#-----------------------------------------------------------------------------
<<<<<<< HEAD
IF(0)
OPTION (HDF5_BUILD_TOOLS  "Build HDF5 Tools" OFF)
IF (HDF5_BUILD_TOOLS)
  ADD_SUBDIRECTORY (${HDF5_SOURCE_DIR}/tools ${PROJECT_BINARY_DIR}/tools)
ENDIF (HDF5_BUILD_TOOLS)
ENDIF(0)
=======
IF (EXISTS "${HDF5_SOURCE_DIR}/tools" AND IS_DIRECTORY "${HDF5_SOURCE_DIR}/tools")
  OPTION (HDF5_BUILD_TOOLS  "Build HDF5 Tools" OFF)
  IF (HDF5_BUILD_TOOLS)
    ADD_SUBDIRECTORY (${HDF5_SOURCE_DIR}/tools ${PROJECT_BINARY_DIR}/tools)
  ENDIF (HDF5_BUILD_TOOLS)
ENDIF (EXISTS "${HDF5_SOURCE_DIR}/tools" AND IS_DIRECTORY "${HDF5_SOURCE_DIR}/tools")
>>>>>>> 8b420c6d

#-----------------------------------------------------------------------------
# Option to build High Level API's
#-----------------------------------------------------------------------------
IF (EXISTS "${HDF5_SOURCE_DIR}/hl" AND IS_DIRECTORY "${HDF5_SOURCE_DIR}/hl")
  OPTION (HDF5_BUILD_HL_LIB  "Build HIGH Level HDF5 Library" OFF)
  IF (HDF5_BUILD_HL_LIB)
    SET (H5_INCLUDE_HL 1)
    ADD_SUBDIRECTORY (${HDF5_SOURCE_DIR}/hl ${PROJECT_BINARY_DIR}/hl)
  ENDIF (HDF5_BUILD_HL_LIB)
ENDIF (EXISTS "${HDF5_SOURCE_DIR}/hl" AND IS_DIRECTORY "${HDF5_SOURCE_DIR}/hl")

#-----------------------------------------------------------------------------
# Generate the H5pubconf.h file containing user settings needed by compilation
#-----------------------------------------------------------------------------
CONFIGURE_FILE (${HDF5_RESOURCES_DIR}/H5pubconf.h.in ${HDF5_BINARY_DIR}/H5pubconf.h @ONLY)

#-----------------------------------------------------------------------------
# Add file(s) to CMake Install
#-----------------------------------------------------------------------------
<<<<<<< HEAD
INSTALL (
    FILES
        ${PROJECT_BINARY_DIR}/H5pubconf.h
    DESTINATION
        ${HDF5_INSTALL_INCLUDE_DIR}
)
=======
IF (NOT HDF5_INSTALL_NO_DEVELOPMENT)
  INSTALL (
      FILES ${PROJECT_BINARY_DIR}/H5pubconf.h
      DESTINATION ${HDF5_INSTALL_INCLUDE_DIR}
      COMPONENT headers
  )
ENDIF (NOT HDF5_INSTALL_NO_DEVELOPMENT)

#-----------------------------------------------------------------------------
# Option for external libraries
#-----------------------------------------------------------------------------
IF (NOT HDF5_EXTERNALLY_CONFIGURED)
  IF (HDF5_PACKAGE_EXTLIBS)
    IF (HDF5_ENABLE_Z_LIB_SUPPORT AND ZLIB_FOUND)
      INSTALL (
          FILES ${ZLIB_INCLUDE_DIR}/zlib.h
          DESTINATION ${HDF5_INSTALL_INCLUDE_DIR}
          COMPONENT headers
      )
    ENDIF (HDF5_ENABLE_Z_LIB_SUPPORT AND ZLIB_FOUND)
    IF (HDF5_ENABLE_SZIP_SUPPORT AND SZIP_FOUND)
      INSTALL (
          FILES ${SZIP_INCLUDE_DIR}/szlib.h ${SZIP_INCLUDE_DIR}/szip_adpt.h ${SZIP_INCLUDE_DIR}/ricehdf.h
          DESTINATION ${HDF5_INSTALL_INCLUDE_DIR}
          COMPONENT headers
      )
    ENDIF (HDF5_ENABLE_SZIP_SUPPORT AND SZIP_FOUND)
    INSTALL (
        FILES ${EXTERNAL_HEADER_LIST}
        DESTINATION ${HDF5_INSTALL_INCLUDE_DIR}
        COMPONENT headers
    )
    INSTALL(
        FILES ${EXTERNAL_LIBRARY_LIST}
        DESTINATION ${HDF5_INSTALL_LIB_DIR}
        COMPONENT libraries
    )
    IF (WIN32 AND BUILD_SHARED_LIBS)
      INSTALL(
          FILES ${EXTERNAL_LIBRARYDLL_LIST}
          DESTINATION ${HDF5_INSTALL_BIN_DIR}
          COMPONENT libraries
      )
    ENDIF (WIN32 AND BUILD_SHARED_LIBS)
  ENDIF (HDF5_PACKAGE_EXTLIBS)
ENDIF (NOT HDF5_EXTERNALLY_CONFIGURED)
>>>>>>> 8b420c6d

#-----------------------------------------------------------------------------
# Add Target(s) to CMake Install for import into other projects
#-----------------------------------------------------------------------------
<<<<<<< HEAD
# This is not a full HDF5, so do not provide HDF5-config.cmake
IF(0)
INSTALL (
    EXPORT
        ${HDF5_EXPORTED_TARGETS}
    DESTINATION
        lib
    FILE
        HDF5-config.cmake
=======
IF (NOT HDF5_EXTERNALLY_CONFIGURED)
  INSTALL (
      EXPORT ${HDF5_EXPORTED_TARGETS}
      DESTINATION ${HDF5_INSTALL_DATA_DIR}/cmake/hdf5-${HDF5_PACKAGE_VERSION}
      FILE hdf5-targets.cmake
  )
ENDIF (NOT HDF5_EXTERNALLY_CONFIGURED)

#-----------------------------------------------------------------------------
# Export all exported targets to the build tree for use by parent project
#-----------------------------------------------------------------------------
IF (NOT HDF5_EXTERNALLY_CONFIGURED)
  EXPORT (
      TARGETS ${HDF5_LIBRARIES_TO_EXPORT} ${HDF5_LIB_DEPENDENCIES}
      FILE hdf5-targets.cmake
  )
ENDIF (NOT HDF5_EXTERNALLY_CONFIGURED)

#-----------------------------------------------------------------------------
# Configure the hdf5-config.cmake file for the build directory
#-----------------------------------------------------------------------------
SET (HDF5_INCLUDES_BUILD_TIME
    ${HDF5_SRC_DIR} ${HDF5_CPP_SRC_DIR} ${HDF5_HL_SRC_DIR}
    ${HDF5_TOOLS_SRC_DIR} ${HDF5_BINARY_DIR}
)
SET (HDF5_VERSION_STRING @HDF5_PACKAGE_VERSION@)
SET (HDF5_VERSION_MAJOR  @HDF5_PACKAGE_VERSION_MAJOR@)
SET (HDF5_VERSION_MINOR  @HDF5_PACKAGE_VERSION_MINOR@)

CONFIGURE_FILE (
    ${HDF5_RESOURCES_DIR}/hdf5-config.cmake.build.in 
    ${HDF5_BINARY_DIR}/hdf5-config.cmake @ONLY
>>>>>>> 8b420c6d
)

#-----------------------------------------------------------------------------
# Configure the hdf5-config.cmake file for the install directory
#-----------------------------------------------------------------------------
IF (NOT HDF5_EXTERNALLY_CONFIGURED)
  CONFIGURE_FILE (
      ${HDF5_RESOURCES_DIR}/hdf5-config.cmake.install.in
      ${HDF5_BINARY_DIR}/CMakeFiles/hdf5-config.cmake @ONLY
  )
  INSTALL (
      FILES ${HDF5_BINARY_DIR}/CMakeFiles/hdf5-config.cmake
      DESTINATION ${HDF5_INSTALL_DATA_DIR}/cmake/hdf5-${HDF5_PACKAGE_VERSION}
  )
ENDIF (NOT HDF5_EXTERNALLY_CONFIGURED)

#-----------------------------------------------------------------------------
# Configure the hdf5-config-version .cmake file for the install directory
#-----------------------------------------------------------------------------
IF (NOT HDF5_EXTERNALLY_CONFIGURED)
  CONFIGURE_FILE (
      ${HDF5_RESOURCES_DIR}/hdf5-config-version.cmake.in
      ${HDF5_BINARY_DIR}/CMakeFiles/hdf5-config-version.cmake @ONLY
  )
  INSTALL (
      FILES ${HDF5_BINARY_DIR}/CMakeFiles/hdf5-config-version.cmake
      DESTINATION ${HDF5_INSTALL_DATA_DIR}/cmake/hdf5-${HDF5_PACKAGE_VERSION}
  )
ENDIF (NOT HDF5_EXTERNALLY_CONFIGURED)

#-----------------------------------------------------------------------------
# Add Document File(s) to CMake Install
#-----------------------------------------------------------------------------
IF (NOT HDF5_EXTERNALLY_CONFIGURED)
  INSTALL (
      FILES
          ${HDF5_SOURCE_DIR}/ACKNOWLEDGMENTS
          ${HDF5_SOURCE_DIR}/COPYING
          ${HDF5_SOURCE_DIR}/README.txt
      DESTINATION ${HDF5_INSTALL_DATA_DIR}
      COMPONENT hdfdocuments
  )
  IF (EXISTS "${HDF5_SOURCE_DIR}/release_docs" AND IS_DIRECTORY "${HDF5_SOURCE_DIR}/release_docs")
    SET (release_files
        ${HDF5_SOURCE_DIR}/release_docs/CMake.txt
        ${HDF5_SOURCE_DIR}/release_docs/COPYING
        ${HDF5_SOURCE_DIR}/release_docs/HISTORY-1_8.txt
        ${HDF5_SOURCE_DIR}/release_docs/INSTALL
        ${HDF5_SOURCE_DIR}/release_docs/RELEASE.txt
    )
    IF (WIN32 AND NOT CYGWIN)
      SET (release_files
          ${release_files}
          ${HDF5_SOURCE_DIR}/release_docs/INSTALL_Windows.txt
      )
    ELSE (WIN32 AND NOT CYGWIN)
      SET (release_files
          ${release_files}
          ${HDF5_SOURCE_DIR}/release_docs/INSTALL_Cygwin.txt
          ${HDF5_SOURCE_DIR}/release_docs/INSTALL_MinGW.txt
          ${HDF5_SOURCE_DIR}/release_docs/INSTALL_VMS.txt
      )
    ENDIF (WIN32 AND NOT CYGWIN)
    IF (HDF5_ENABLE_PARALLEL)
      SET (release_files
          ${release_files}
          ${HDF5_SOURCE_DIR}/release_docs/INSTALL_parallel.txt
      )
    ENDIF (HDF5_ENABLE_PARALLEL)
    INSTALL (
        FILES ${release_files}
        DESTINATION ${HDF5_INSTALL_DATA_DIR}/release_docs
        COMPONENT hdfdocuments
    )
  ENDIF (EXISTS "${HDF5_SOURCE_DIR}/release_docs" AND IS_DIRECTORY "${HDF5_SOURCE_DIR}/release_docs")
ENDIF (NOT HDF5_EXTERNALLY_CONFIGURED)

#-----------------------------------------------------------------------------
# Set the cpack variables
#-----------------------------------------------------------------------------
<<<<<<< HEAD
EXPORT (
    TARGETS
        ${HDF5_LIBRARIES_TO_EXPORT} ${HDF5_LIB_DEPENDENCIES}
    FILE
        HDF5-config.cmake
)
ENDIF(0)
=======
IF (NOT HDF5_EXTERNALLY_CONFIGURED)
  SET (CPACK_PACKAGE_VENDOR "HDF Group")
  SET (CPACK_PACKAGE_NAME "${HDF5_PACKAGE_NAME}")
  SET (CPACK_PACKAGE_INSTALL_DIRECTORY "${HDF5_PACKAGE_NAME}")
  SET (CPACK_PACKAGE_VERSION "${HDF5_PACKAGE_VERSION}")
  SET (CPACK_PACKAGE_VERSION_MAJOR "${HDF5_PACKAGE_VERSION_MAJOR}")
  SET (CPACK_PACKAGE_VERSION_MINOR "${HDF5_PACKAGE_VERSION_MINOR}")
  SET (CPACK_PACKAGE_VERSION_PATCH "")
  IF (EXISTS "${HDF5_SOURCE_DIR}/release_docs")
    SET (CPACK_PACKAGE_DESCRIPTION_FILE "${CMAKE_CURRENT_SOURCE_DIR}/release_docs/RELEASE.txt")
    SET (CPACK_RESOURCE_FILE_LICENSE "${CMAKE_CURRENT_SOURCE_DIR}/release_docs/COPYING")
    SET (CPACK_RESOURCE_FILE_README "${CMAKE_CURRENT_SOURCE_DIR}/release_docs/RELEASE.txt")
  ENDIF (EXISTS "${HDF5_SOURCE_DIR}/release_docs")
  SET (CPACK_PACKAGE_RELOCATABLE TRUE)
  #only needed for cmake 2.8.3
  SET (CPACK_MONOLITHIC_INSTALL 1)  
  IF (WIN32)
    SET (CPACK_NSIS_CONTACT "help@hdfgroup.org")
    SET (CPACK_NSIS_MODIFY_PATH ON)
    SET (CPACK_NSIS_PACKAGE_NAME "HDF5 ${HDF5_PACKAGE_VERSION}")
  ELSE (WIN32)
    SET (CPACK_RPM_COMPONENT_INSTALL ON)
  ENDIF (WIN32)
  
  INCLUDE (CPack)
  INCLUDE(InstallRequiredSystemLibraries)

  #---------------------------------------------------------------------------
  # Now list the cpack commands
  #---------------------------------------------------------------------------
  CPACK_ADD_COMPONENT (hdfapplications 
      DISPLAY_NAME "HDF5 Applications" 
      DEPENDS libraries
      GROUP Applications
  )
  CPACK_ADD_COMPONENT (libraries 
      DISPLAY_NAME "HDF5 Libraries"
      GROUP Runtime
  )
  CPACK_ADD_COMPONENT (headers 
      DISPLAY_NAME "HDF5 Headers" 
      DEPENDS libraries
      GROUP Development
  )
  CPACK_ADD_COMPONENT (hdfdocuments 
      DISPLAY_NAME "HDF5 Documents"
      GROUP Documents
  )
  
  IF (HDF5_BUILD_FORTRAN)
    CPACK_ADD_COMPONENT (fortlibraries 
        DISPLAY_NAME "HDF5 Fortran Libraries" 
        DEPENDS libraries
        GROUP Runtime
    )
    CPACK_ADD_COMPONENT (fortheaders 
        DISPLAY_NAME "HDF5 Fortran Headers" 
        DEPENDS fortlibraries
        GROUP Development
    )
  ENDIF (HDF5_BUILD_FORTRAN)
  
  IF (HDF5_BUILD_CPP_LIB)
    CPACK_ADD_COMPONENT (cpplibraries 
        DISPLAY_NAME "HDF5 C++ Libraries" 
        DEPENDS libraries
        GROUP Runtime
    )
    CPACK_ADD_COMPONENT (cppheaders 
        DISPLAY_NAME "HDF5 C++ Headers" 
        DEPENDS cpplibraries
        GROUP Development
    )
  ENDIF (HDF5_BUILD_CPP_LIB)
  
  IF (HDF5_BUILD_TOOLS)
    CPACK_ADD_COMPONENT (toolsapplications 
        DISPLAY_NAME "HDF5 Tools Applications" 
        DEPENDS toolslibraries
        GROUP Applications
    )
    CPACK_ADD_COMPONENT (toolslibraries 
        DISPLAY_NAME "HDF5 Tools Libraries" 
        DEPENDS libraries
        GROUP Runtime
    )
    CPACK_ADD_COMPONENT (toolsheaders 
        DISPLAY_NAME "HDF5 Tools Headers" 
        DEPENDS toolslibraries
        GROUP Development
    )
  ENDIF (HDF5_BUILD_TOOLS)
  
  IF (HDF5_BUILD_HL_LIB)
    CPACK_ADD_COMPONENT (hllibraries 
        DISPLAY_NAME "HDF5 HL Libraries" 
        DEPENDS libraries
        GROUP Runtime
    )
    CPACK_ADD_COMPONENT (hlheaders 
        DISPLAY_NAME "HDF5 HL Headers" 
        DEPENDS hllibraries
        GROUP Development
    )
    CPACK_ADD_COMPONENT (hltoolsapplications 
        DISPLAY_NAME "HDF5 HL Tools Applications" 
        DEPENDS hllibraries
        GROUP Applications
    )
    CPACK_ADD_COMPONENT (hlcpplibraries 
        DISPLAY_NAME "HDF5 HL C++ Libraries" 
        DEPENDS hllibraries
        GROUP Runtime
    )
    CPACK_ADD_COMPONENT (hlcppheaders 
        DISPLAY_NAME "HDF5 HL C++ Headers" 
        DEPENDS hlcpplibraries
        GROUP Development
    )
    CPACK_ADD_COMPONENT (hlfortlibraries 
        DISPLAY_NAME "HDF5 HL Fortran Libraries" 
        DEPENDS fortlibraries
        GROUP Runtime
    )
  ENDIF (HDF5_BUILD_HL_LIB)
  
ENDIF (NOT HDF5_EXTERNALLY_CONFIGURED)
>>>>>>> 8b420c6d
<|MERGE_RESOLUTION|>--- conflicted
+++ resolved
@@ -250,28 +250,12 @@
 IF (BUILD_SHARED_LIBS)
   SET (LIB_TYPE SHARED)
   SET (H5_BUILT_AS_DYNAMIC_LIB 1)
-<<<<<<< HEAD
-  SET (LIBPOSTFIX "")
-  IF (MSVC)
-    SET (CMAKE_MFC_FLAG 0)
-    # flag replace /MT -> /MD disabled in this reduced distribution
-  ENDIF (MSVC)
-=======
->>>>>>> 8b420c6d
 ELSE (BUILD_SHARED_LIBS)
   SET (H5_BUILT_AS_STATIC_LIB 1)
   IF (NOT WIN32)
     # should this be a user setting : Everyone uses it anyway ?
     ADD_DEFINITIONS (-DPIC)
   ENDIF (NOT WIN32)
-<<<<<<< HEAD
-  SET (LIBPOSTFIX "")
-  IF (MSVC)
-    SET (CMAKE_MFC_FLAG 0)
-    # flag replace /MD -> /MT disabled in this reduced distribution
-  ENDIF (MSVC)
-=======
->>>>>>> 8b420c6d
 ENDIF (BUILD_SHARED_LIBS)
 
 #-----------------------------------------------------------------------------
@@ -676,20 +660,6 @@
 # Make sure this appears before the CONFIGURE_FILE step
 # so that fortran name mangling is detected before writing H5pubconf.h
 #-----------------------------------------------------------------------------
-<<<<<<< HEAD
-IF(0)
-OPTION (HDF5_BUILD_FORTRAN "Build FORTRAN support" OFF)
-ENDIF(0)
-IF (HDF5_BUILD_FORTRAN)
-  # Set default name mangling : overridden by Fortran detection in fortran dir
-  SET (H5_FC_FUNC "H5_FC_FUNC(name,NAME) name ## _")
-  SET (H5_FC_FUNC_ "H5_FC_FUNC_(name,NAME) name ## _")
-  ADD_SUBDIRECTORY (${HDF5_SOURCE_DIR}/fortran ${PROJECT_BINARY_DIR}/fortran)
-ELSE (HDF5_BUILD_FORTRAN)
-  SET (H5_FC_FUNC "H5_FC_FUNC(name,NAME) name ## _")
-  SET (H5_FC_FUNC_ "H5_FC_FUNC_(name,NAME) name ## _")
-ENDIF (HDF5_BUILD_FORTRAN)
-=======
 # Set default name mangling : overridden by Fortran detection in fortran dir
 SET (H5_FC_FUNC  "H5_FC_FUNC(name,NAME) name ## _")
 SET (H5_FC_FUNC_ "H5_FC_FUNC_(name,NAME) name ## _")
@@ -706,26 +676,16 @@
     ENDIF (HDF5_BUILD_HL_LIB)
   ENDIF (HDF5_BUILD_FORTRAN)
 ENDIF (EXISTS "${HDF5_SOURCE_DIR}/fortran" AND IS_DIRECTORY "${HDF5_SOURCE_DIR}/fortran")
->>>>>>> 8b420c6d
 
 #-----------------------------------------------------------------------------
 # Option to build examples
 #-----------------------------------------------------------------------------
-<<<<<<< HEAD
-IF(0)
-OPTION (HDF5_BUILD_EXAMPLES  "Build HDF5 Library Examples" OFF)
-IF (HDF5_BUILD_EXAMPLES)
-  ADD_SUBDIRECTORY (${HDF5_SOURCE_DIR}/examples ${PROJECT_BINARY_DIR}/examples)
-ENDIF (HDF5_BUILD_EXAMPLES)
-ENDIF(0)
-=======
 IF (EXISTS "${HDF5_SOURCE_DIR}/examples" AND IS_DIRECTORY "${HDF5_SOURCE_DIR}/examples")
   OPTION (HDF5_BUILD_EXAMPLES  "Build HDF5 Library Examples" OFF)
   IF (HDF5_BUILD_EXAMPLES)
     ADD_SUBDIRECTORY (${HDF5_SOURCE_DIR}/examples ${PROJECT_BINARY_DIR}/examples)
   ENDIF (HDF5_BUILD_EXAMPLES)
 ENDIF (EXISTS "${HDF5_SOURCE_DIR}/examples" AND IS_DIRECTORY "${HDF5_SOURCE_DIR}/examples")
->>>>>>> 8b420c6d
 
 #-----------------------------------------------------------------------------
 # Option to build HDF5 C++ Library
@@ -744,21 +704,12 @@
 #-----------------------------------------------------------------------------
 # Option to build HDF5 Tools
 #-----------------------------------------------------------------------------
-<<<<<<< HEAD
-IF(0)
-OPTION (HDF5_BUILD_TOOLS  "Build HDF5 Tools" OFF)
-IF (HDF5_BUILD_TOOLS)
-  ADD_SUBDIRECTORY (${HDF5_SOURCE_DIR}/tools ${PROJECT_BINARY_DIR}/tools)
-ENDIF (HDF5_BUILD_TOOLS)
-ENDIF(0)
-=======
 IF (EXISTS "${HDF5_SOURCE_DIR}/tools" AND IS_DIRECTORY "${HDF5_SOURCE_DIR}/tools")
   OPTION (HDF5_BUILD_TOOLS  "Build HDF5 Tools" OFF)
   IF (HDF5_BUILD_TOOLS)
     ADD_SUBDIRECTORY (${HDF5_SOURCE_DIR}/tools ${PROJECT_BINARY_DIR}/tools)
   ENDIF (HDF5_BUILD_TOOLS)
 ENDIF (EXISTS "${HDF5_SOURCE_DIR}/tools" AND IS_DIRECTORY "${HDF5_SOURCE_DIR}/tools")
->>>>>>> 8b420c6d
 
 #-----------------------------------------------------------------------------
 # Option to build High Level API's
@@ -779,14 +730,6 @@
 #-----------------------------------------------------------------------------
 # Add file(s) to CMake Install
 #-----------------------------------------------------------------------------
-<<<<<<< HEAD
-INSTALL (
-    FILES
-        ${PROJECT_BINARY_DIR}/H5pubconf.h
-    DESTINATION
-        ${HDF5_INSTALL_INCLUDE_DIR}
-)
-=======
 IF (NOT HDF5_INSTALL_NO_DEVELOPMENT)
   INSTALL (
       FILES ${PROJECT_BINARY_DIR}/H5pubconf.h
@@ -833,22 +776,10 @@
     ENDIF (WIN32 AND BUILD_SHARED_LIBS)
   ENDIF (HDF5_PACKAGE_EXTLIBS)
 ENDIF (NOT HDF5_EXTERNALLY_CONFIGURED)
->>>>>>> 8b420c6d
 
 #-----------------------------------------------------------------------------
 # Add Target(s) to CMake Install for import into other projects
 #-----------------------------------------------------------------------------
-<<<<<<< HEAD
-# This is not a full HDF5, so do not provide HDF5-config.cmake
-IF(0)
-INSTALL (
-    EXPORT
-        ${HDF5_EXPORTED_TARGETS}
-    DESTINATION
-        lib
-    FILE
-        HDF5-config.cmake
-=======
 IF (NOT HDF5_EXTERNALLY_CONFIGURED)
   INSTALL (
       EXPORT ${HDF5_EXPORTED_TARGETS}
@@ -878,11 +809,13 @@
 SET (HDF5_VERSION_MAJOR  @HDF5_PACKAGE_VERSION_MAJOR@)
 SET (HDF5_VERSION_MINOR  @HDF5_PACKAGE_VERSION_MINOR@)
 
+# This is not a full HDF5, so do not provide HDF5-config.cmake
+IF(0)
 CONFIGURE_FILE (
     ${HDF5_RESOURCES_DIR}/hdf5-config.cmake.build.in 
     ${HDF5_BINARY_DIR}/hdf5-config.cmake @ONLY
->>>>>>> 8b420c6d
 )
+ENDIF(0)
 
 #-----------------------------------------------------------------------------
 # Configure the hdf5-config.cmake file for the install directory
@@ -962,15 +895,6 @@
 #-----------------------------------------------------------------------------
 # Set the cpack variables
 #-----------------------------------------------------------------------------
-<<<<<<< HEAD
-EXPORT (
-    TARGETS
-        ${HDF5_LIBRARIES_TO_EXPORT} ${HDF5_LIB_DEPENDENCIES}
-    FILE
-        HDF5-config.cmake
-)
-ENDIF(0)
-=======
 IF (NOT HDF5_EXTERNALLY_CONFIGURED)
   SET (CPACK_PACKAGE_VENDOR "HDF Group")
   SET (CPACK_PACKAGE_NAME "${HDF5_PACKAGE_NAME}")
@@ -1097,5 +1021,4 @@
     )
   ENDIF (HDF5_BUILD_HL_LIB)
   
-ENDIF (NOT HDF5_EXTERNALLY_CONFIGURED)
->>>>>>> 8b420c6d
+ENDIF (NOT HDF5_EXTERNALLY_CONFIGURED)