--- conflicted
+++ resolved
@@ -427,8 +427,6 @@
       this->m_CoefficientImages[0]->GetLargestPossibleRegion() );
     }
 
-<<<<<<< HEAD
-
   // Check if we need to resize the default parameter buffer.
   if( this->m_InternalParametersBuffer.GetSize() != this->GetNumberOfParameters() )
     {
@@ -467,29 +465,6 @@
 
 
   this->SetCoefficientImageInformationFromFixedParameters();
-
-=======
-  // Update TransformDomain parameters.
-  this->m_TransformDomainDirection = this->m_CoefficientImages[0]->GetDirection();
-
-  typedef typename ImageType::PointType PointType;
-  PointType origin2;
-  origin2.Fill( 0.0 );
-  for( unsigned int i = 0; i < SpaceDimension; i++ )
-    {
-    this->m_TransformDomainMeshSize[i] =
-      this->m_CoefficientImages[0]->GetLargestPossibleRegion().GetSize()[i] - SplineOrder;
-    this->m_TransformDomainPhysicalDimensions[i] = static_cast<ScalarType>(
-      this->m_TransformDomainMeshSize[i] ) * this->m_CoefficientImages[0]->GetSpacing()[i];
-    origin2[i] += ( this->m_CoefficientImages[0]->GetSpacing()[i] * 0.5 * ( SplineOrder - 1 ) );
-    }
-  origin2 = this->m_TransformDomainDirection * origin2;
-
-  for( unsigned int j = 0; j < SpaceDimension; j++ )
-    {
-    this->m_TransformDomainOrigin[j] = this->m_CoefficientImages[0]->GetOrigin()[j] + origin2[j];
-    }
->>>>>>> 6459d7ed
 }
 
 template<typename TParametersValueType, unsigned int NDimensions, unsigned int VSplineOrder>
