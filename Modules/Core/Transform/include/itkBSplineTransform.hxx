/*=========================================================================
 *
 *  Copyright Insight Software Consortium
 *
 *  Licensed under the Apache License, Version 2.0 (the "License");
 *  you may not use this file except in compliance with the License.
 *  You may obtain a copy of the License at
 *
 *         http://www.apache.org/licenses/LICENSE-2.0.txt
 *
 *  Unless required by applicable law or agreed to in writing, software
 *  distributed under the License is distributed on an "AS IS" BASIS,
 *  WITHOUT WARRANTIES OR CONDITIONS OF ANY KIND, either express or implied.
 *  See the License for the specific language governing permissions and
 *  limitations under the License.
 *
 *=========================================================================*/
#ifndef itkBSplineTransform_hxx
#define itkBSplineTransform_hxx

#include "itkBSplineTransform.h"

#include "itkContinuousIndex.h"
#include "itkImageScanlineConstIterator.h"
#include "itkImageRegionConstIteratorWithIndex.h"

namespace itk
{

template<typename TParametersValueType, unsigned int NDimensions, unsigned int VSplineOrder>
BSplineTransform<TParametersValueType, NDimensions, VSplineOrder>
::BSplineTransform() : Superclass( )
{

  /** Fixed Parameters store the following information:
   *     grid size
   *     grid origin
   *     grid spacing
   *     grid direction
   *  The size of these is equal to the  NInputDimensions
   */
  // For example 3D image has FixedParameters of:
  // [size[0],size[1],size[2],
  // origin[0],origin[1],origin[2],
  // spacing[0],spacing[1],spacing[2],
  // dir[0][0],dir[1][0],dir[2][0],
  // dir[0][1],dir[1][1],dir[2][1],
  // dir[0][2],dir[1][2],dir[2][2]]

  this->m_TransformDomainMeshSize.Fill( 0 );
  this->m_TransformDomainOrigin.Fill( 0.0 );
  this->m_TransformDomainPhysicalDimensions.Fill( 1.0 );
  this->m_TransformDomainDirection.SetIdentity();
  this->m_TransformDomainDirectionInverse.SetIdentity();

  SizeType meshSize;
  meshSize.Fill( 1 );

  this->SetTransformDomainMeshSize( meshSize );

  this->SetFixedParametersFromTransformDomainInformation();
  this->SetCoefficientImageInformationFromFixedParameters();
}

template<typename TParametersValueType, unsigned int NDimensions, unsigned int VSplineOrder>
BSplineTransform<TParametersValueType, NDimensions, VSplineOrder>
::~BSplineTransform()
{
}

template<typename TParametersValueType, unsigned int NDimensions, unsigned int VSplineOrder>
std::string BSplineTransform<TParametersValueType, NDimensions, VSplineOrder>
::GetTransformTypeAsString() const
{
  if (VSplineOrder != 3)
    {
    std::ostringstream n;
    n << Superclass::GetTransformTypeAsString() << "_" << VSplineOrder;
    return n.str();
    }
  return  Superclass::GetTransformTypeAsString();
}

template<typename TParametersValueType, unsigned int NDimensions, unsigned int VSplineOrder>
typename BSplineTransform<TParametersValueType, NDimensions, VSplineOrder>::NumberOfParametersType
BSplineTransform<TParametersValueType, NDimensions, VSplineOrder>
::GetNumberOfParameters() const
{
  // The number of parameters equals SpaceDimension * number of
  // of pixels in the grid region.
  return SpaceDimension * this->GetNumberOfParametersPerDimension();
}

template<typename TParametersValueType, unsigned int NDimensions, unsigned int VSplineOrder>
typename BSplineTransform<TParametersValueType, NDimensions, VSplineOrder>::NumberOfParametersType
BSplineTransform<TParametersValueType, NDimensions, VSplineOrder>
::GetNumberOfParametersPerDimension() const
{
  // The number of parameters per dimension equals the number of
  // of pixels in the grid region.
  NumberOfParametersType numberOfParametersPerDimension = 1;

  for( unsigned int i = 0; i < SpaceDimension; i++ )
    {
    numberOfParametersPerDimension *= static_cast<NumberOfParametersType>( this->m_FixedParameters[i] );
    }
  return numberOfParametersPerDimension;
}

template<typename TParametersValueType, unsigned int NDimensions, unsigned int VSplineOrder>
void
BSplineTransform<TParametersValueType, NDimensions, VSplineOrder>
::SetTransformDomainOrigin( const OriginType & origin )
{
  if( this->m_TransformDomainOrigin != origin )
    {
    this->m_TransformDomainOrigin = origin;
    this->SetFixedParametersFromTransformDomainInformation();
    this->SetCoefficientImageInformationFromFixedParameters();

    this->Modified();
    }
}

template<typename TParametersValueType, unsigned int NDimensions, unsigned int VSplineOrder>
void
BSplineTransform<TParametersValueType, NDimensions, VSplineOrder>
::SetTransformDomainPhysicalDimensions( const PhysicalDimensionsType & dims )
{
  if( this->m_TransformDomainPhysicalDimensions != dims )
    {
    this->m_TransformDomainPhysicalDimensions = dims;
    this->SetFixedParametersFromTransformDomainInformation();
    this->SetCoefficientImageInformationFromFixedParameters();

    this->Modified();
    }
}

template<typename TParametersValueType, unsigned int NDimensions, unsigned int VSplineOrder>
void
BSplineTransform<TParametersValueType, NDimensions, VSplineOrder>
::SetTransformDomainDirection( const DirectionType & direction )
{
  if( this->m_TransformDomainDirection != direction )
    {
    this->m_TransformDomainDirection = direction;
    this->m_TransformDomainDirectionInverse = direction.GetInverse();
    this->SetFixedParametersFromTransformDomainInformation();
    this->SetCoefficientImageInformationFromFixedParameters();

    this->Modified();
    }
}

template<typename TParametersValueType, unsigned int NDimensions, unsigned int VSplineOrder>
void
BSplineTransform<TParametersValueType, NDimensions, VSplineOrder>
::SetTransformDomainMeshSize( const MeshSizeType & meshSize )
{
  if( this->m_TransformDomainMeshSize != meshSize )
    {
    this->m_TransformDomainMeshSize = meshSize;
    this->SetFixedParametersFromTransformDomainInformation();
    this->SetCoefficientImageInformationFromFixedParameters();

    // Check if we need to resize the default parameter buffer.
    if( this->m_InternalParametersBuffer.GetSize() != this->GetNumberOfParameters() )
      {
      this->m_InternalParametersBuffer.SetSize( this->GetNumberOfParameters() );
      // Fill with zeros for identity.
      this->m_InternalParametersBuffer.Fill( 0 );
      }

    this->Modified();
    }
}

template<typename TParametersValueType, unsigned int NDimensions, unsigned int VSplineOrder>
void
BSplineTransform<TParametersValueType, NDimensions, VSplineOrder>
::SetCoefficientImageInformationFromFixedParameters()
{
  // Fixed Parameters store the following information:
  //  grid size
  //  grid origin
  //  grid spacing
  //  grid direction
  //  The size of these is equal to the  NInputDimensions

  // set the grid size parameters
  SizeType gridSize;
  for( unsigned int i = 0; i < NDimensions; i++ )
    {
    gridSize[i] = static_cast<SizeValueType>( this->m_FixedParameters[i] );
    }
  this->m_CoefficientImages[0]->SetRegions( gridSize );

  // Set the origin parameters
  OriginType origin;
  for( unsigned int i = 0; i < NDimensions; i++ )
    {
    origin[i] = this->m_FixedParameters[NDimensions + i];
    }
  this->m_CoefficientImages[0]->SetOrigin( origin );

  // Set the spacing parameters
  SpacingType spacing;
  for( unsigned int i = 0; i < NDimensions; i++ )
    {
    spacing[i] = this->m_FixedParameters[2 * NDimensions + i];
    }
  this->m_CoefficientImages[0]->SetSpacing( spacing );

  // Set the direction parameters
  DirectionType direction;
  for( unsigned int di = 0; di < NDimensions; di++ )
    {
    for( unsigned int dj = 0; dj < NDimensions; dj++ )
      {
      direction[di][dj] =
        this->m_FixedParameters[3 * NDimensions + ( di * NDimensions + dj )];
      }
    }
  this->m_CoefficientImages[0]->SetDirection( direction );
  this->m_CoefficientImages[0]->Allocate(true); // initializes buffer to zero

  // Copy the information to the rest of the images
  for( unsigned int i = 1; i < SpaceDimension; i++ )
    {
    this->m_CoefficientImages[i]->CopyInformation( this->m_CoefficientImages[0] );
    this->m_CoefficientImages[i]->SetRegions(
      this->m_CoefficientImages[0]->GetLargestPossibleRegion() );
    this->m_CoefficientImages[i]->Allocate(true); // initialize buffer to zero
    }
}

template<typename TParametersValueType, unsigned int NDimensions, unsigned int VSplineOrder>
void
BSplineTransform<TParametersValueType, NDimensions, VSplineOrder>
::SetFixedParametersGridSizeFromTransformDomainInformation() const
{
  // Set the grid size parameters
  for( unsigned int i = 0; i < NDimensions; i++ )
    {
    this->m_FixedParameters[i] = static_cast<FixedParametersValueType>(
      this->m_TransformDomainMeshSize[i] + SplineOrder );
    }
}

template<typename TParametersValueType, unsigned int NDimensions, unsigned int VSplineOrder>
void
BSplineTransform<TParametersValueType, NDimensions, VSplineOrder>
::SetFixedParametersGridOriginFromTransformDomainInformation() const
{
  // Set the origin parameters
  using PointType = typename ImageType::PointType;
  PointType origin;
  origin.Fill( 0.0 );
  for( unsigned int i = 0; i < NDimensions; i++ )
    {
    ScalarType gridSpacing = this->m_TransformDomainPhysicalDimensions[i] /
      static_cast<ScalarType>( this->m_TransformDomainMeshSize[i] );
    origin[i] = -0.5 * gridSpacing * ( SplineOrder - 1 );
    }

  origin = this->m_TransformDomainDirection * origin;
  for( unsigned int i = 0; i < NDimensions; i++ )
    {
    this->m_FixedParameters[NDimensions + i] = static_cast<FixedParametersValueType>(
      origin[i] + this->m_TransformDomainOrigin[i] );
    }
}

template<typename TParametersValueType, unsigned int NDimensions, unsigned int VSplineOrder>
void
BSplineTransform<TParametersValueType, NDimensions, VSplineOrder>
::SetFixedParametersGridSpacingFromTransformDomainInformation() const
{
  // Set the spacing parameters
  for( unsigned int i = 0; i < NDimensions; i++ )
    {
    ScalarType gridSpacing = this->m_TransformDomainPhysicalDimensions[i]
      / static_cast<ScalarType>( this->m_TransformDomainMeshSize[i] );

    this->m_FixedParameters[2 * NDimensions + i] =
      static_cast<FixedParametersValueType>( gridSpacing );
    }
}

template<typename TParametersValueType, unsigned int NDimensions, unsigned int VSplineOrder>
void
BSplineTransform<TParametersValueType, NDimensions, VSplineOrder>
::SetFixedParametersGridDirectionFromTransformDomainInformation() const
{
  // Set the direction parameters
  for( unsigned int di = 0; di < NDimensions; di++ )
    {
    for( unsigned int dj = 0; dj < NDimensions; dj++ )
      {
      this->m_FixedParameters[3 * NDimensions + ( di * NDimensions + dj )] =
        static_cast<FixedParametersValueType>( this->m_TransformDomainDirection[di][dj] );
      }
    }
}

template<typename TParametersValueType, unsigned int NDimensions, unsigned int VSplineOrder>
void
BSplineTransform<TParametersValueType, NDimensions, VSplineOrder>
::SetFixedParameters( const FixedParametersType & passedParameters )
{
  // Check if the number of passedParameters match the
  // expected number of this->m_FixedParameters
  if( passedParameters.Size() == this->m_FixedParameters.Size() )
    {
    for( unsigned int i = 0; i < NDimensions * ( 3 + NDimensions ); ++i )
      {
      this->m_FixedParameters[i] = passedParameters[i];
      }
    this->Modified();
    }
  else
    {
    itkExceptionMacro( << "Mismatched between parameters size "
                       << passedParameters.size()
                       << " and the required number of fixed parameters "
                       << this->m_FixedParameters.Size() );
    }

  SizeType gridSize;
  for( unsigned int i = 0; i < NDimensions; i++ )
    {
    gridSize[i] = static_cast<SizeValueType>( this->m_FixedParameters[i] );
    }
  this->m_CoefficientImages[0]->SetRegions( gridSize );

  // Set the origin parameters
  OriginType origin;
  for( unsigned int i = 0; i < NDimensions; i++ )
    {
    origin[i] = this->m_FixedParameters[NDimensions + i];
    }
  this->m_CoefficientImages[0]->SetOrigin( origin );

  // Set the spacing parameters
  SpacingType spacing;
  for( unsigned int i = 0; i < NDimensions; i++ )
    {
    spacing[i] = this->m_FixedParameters[2 * NDimensions + i];
    }
  this->m_CoefficientImages[0]->SetSpacing( spacing );

  // Set the direction parameters
  DirectionType direction;
  for( unsigned int di = 0; di < NDimensions; di++ )
    {
    for( unsigned int dj = 0; dj < NDimensions; dj++ )
      {
      direction[di][dj] =
        this->m_FixedParameters[3 * NDimensions + ( di * NDimensions + dj )];
      }
    }
  this->m_CoefficientImages[0]->SetDirection( direction );

  // Copy the information to the rest of the images
  for( unsigned int i = 1; i < SpaceDimension; i++ )
    {
    this->m_CoefficientImages[i]->CopyInformation( this->m_CoefficientImages[0] );
    this->m_CoefficientImages[i]->SetRegions(
      this->m_CoefficientImages[0]->GetLargestPossibleRegion() );
    }

  // Update TransformDomain parameters.
  this->m_TransformDomainDirection = this->m_CoefficientImages[0]->GetDirection();

  typedef typename ImageType::PointType PointType;
  PointType origin2;
  origin2.Fill( 0.0 );
  for( unsigned int i = 0; i < SpaceDimension; i++ )
    {
    this->m_TransformDomainMeshSize[i] =
      this->m_CoefficientImages[0]->GetLargestPossibleRegion().GetSize()[i] - SplineOrder;
    this->m_TransformDomainPhysicalDimensions[i] = static_cast<ScalarType>(
      this->m_TransformDomainMeshSize[i] ) * this->m_CoefficientImages[0]->GetSpacing()[i];
    origin2[i] += ( this->m_CoefficientImages[0]->GetSpacing()[i] * 0.5 * ( SplineOrder - 1 ) );
    }
  origin2 = this->m_TransformDomainDirection * origin2;

  for( unsigned int j = 0; j < SpaceDimension; j++ )
    {
    this->m_TransformDomainOrigin[j] = this->m_CoefficientImages[0]->GetOrigin()[j] + origin2[j];
    }
}

template<typename TParametersValueType, unsigned int NDimensions, unsigned int VSplineOrder>
void
BSplineTransform<TParametersValueType, NDimensions, VSplineOrder>
::SetCoefficientImages( const CoefficientImageArray & images )
{
  bool validArrayOfImages = true;

  for( unsigned int j = 0; j < SpaceDimension; j++ )
    {
    validArrayOfImages &= ( images[0].IsNotNull() );
    }

  if( validArrayOfImages )
    {
<<<<<<< HEAD
    using PointType = typename ImageType::PointType;
=======
    typedef typename ImageType::PointType PointType;

    this->m_TransformDomainDirection = images[0]->GetDirection();

>>>>>>> 4a6e8c84
    PointType origin;
    origin.Fill( 0.0 );
    for( unsigned int i = 0; i < SpaceDimension; i++ )
      {
      this->m_TransformDomainMeshSize[i] =
        images[0]->GetLargestPossibleRegion().GetSize()[i] - SplineOrder;
      this->m_TransformDomainPhysicalDimensions[i] = static_cast<ScalarType>(
        this->m_TransformDomainMeshSize[i] ) * images[0]->GetSpacing()[i];
      origin[i] += ( images[0]->GetSpacing()[i] * 0.5 * ( SplineOrder - 1 ) );
      }
    origin = this->m_TransformDomainDirection * origin;

    const SizeValueType numberOfPixels =
      images[0]->GetLargestPossibleRegion().GetNumberOfPixels();

    const SizeValueType totalParameters = numberOfPixels * SpaceDimension;
    this->m_InternalParametersBuffer.SetSize( totalParameters );
    for( unsigned int j = 0; j < SpaceDimension; j++ )
      {
      const SizeValueType numberOfPixels_j = images[j]->GetLargestPossibleRegion().GetNumberOfPixels();
      this->m_TransformDomainOrigin[j] = images[0]->GetOrigin()[j] + origin[j];
      if( numberOfPixels_j * SpaceDimension != totalParameters )
        {
        itkExceptionMacro( << "SetCoefficientImage() has array of images that are "
          << "not the correct size. "
          << numberOfPixels_j * SpaceDimension << " != " << totalParameters
          << " for image at index " << j << "  \n" << images[j]
          );
        }
      const ParametersValueType * const baseImagePointer = images[j]->GetBufferPointer();

      ParametersValueType *dataPointer = this->m_InternalParametersBuffer.data_block();
      std::copy(baseImagePointer,
                baseImagePointer+numberOfPixels,
                dataPointer + j * numberOfPixels);

      this->m_CoefficientImages[j]->CopyInformation( images[j] );
      this->m_CoefficientImages[j]->SetRegions( images[j]->GetLargestPossibleRegion() );
      }
    this->SetFixedParametersFromTransformDomainInformation();
    this->SetParameters( this->m_InternalParametersBuffer );
    }
  else
    {
    itkExceptionMacro( << "SetCoefficientImage() requires that an array of "
                       << "correctly sized images be supplied.");
    }
}

template<typename TParametersValueType, unsigned int NDimensions, unsigned int VSplineOrder>
bool
BSplineTransform<TParametersValueType, NDimensions, VSplineOrder>
::InsideValidRegion( ContinuousIndexType & index ) const
{
  const SizeType gridSize =
    this->m_CoefficientImages[0]->GetLargestPossibleRegion().GetSize();

  const ScalarType minLimit = 0.5 * static_cast<ScalarType>( SplineOrder - 1 );

  // Needed so that index can be changed
  bool inside = true;
  for( unsigned int j = 0; j < SpaceDimension; j++ )
    {
    const ScalarType maxLimit = static_cast<ScalarType>( gridSize[j] ) - 0.5
      * static_cast<ScalarType>( SplineOrder - 1 ) - 1.0;
    if( Math::FloatAlmostEqual( index[j], maxLimit, 4 ) )
      {
      index[j] = Math::FloatAddULP( maxLimit, -6 );
      }
    else if( index[j] >= maxLimit )
      {
      inside = false;
      break;
      }
    else if( index[j] < minLimit )
      {
      inside = false;
      break;
      }
    }
  return inside;
}

template<typename TParametersValueType, unsigned int NDimensions, unsigned int VSplineOrder>
void
BSplineTransform<TParametersValueType, NDimensions, VSplineOrder>
::TransformPoint( const InputPointType & point, OutputPointType & outputPoint,
  WeightsType & weights, ParameterIndexArrayType & indices, bool & inside ) const
{
  inside = true;

  if( this->m_CoefficientImages[0]->GetBufferPointer() )
    {
    ContinuousIndexType index;
    this->m_CoefficientImages[0]->TransformPhysicalPointToContinuousIndex( point, index );

    // NOTE: if the support region does not lie totally within the grid
    // we assume zero displacement and return the input point
    inside = this->InsideValidRegion( index );
    if( !inside )
      {
      outputPoint = point;
      return;
      }

    IndexType supportIndex;
    // Compute interpolation weights
    this->m_WeightsFunction->Evaluate( index, weights, supportIndex );

    // For each dimension, correlate coefficient with weights
    SizeType   supportSize;
    supportSize.Fill( SplineOrder + 1 );
    RegionType supportRegion;
    supportRegion.SetSize( supportSize );
    supportRegion.SetIndex( supportIndex );

    outputPoint.Fill( NumericTraits<ScalarType>::ZeroValue() );

    using IteratorType = ImageScanlineConstIterator<ImageType>;
    IteratorType               coeffIterator[SpaceDimension];
    unsigned long              counter = 0;
    const ParametersValueType *basePointer =
      this->m_CoefficientImages[0]->GetBufferPointer();
    for( unsigned int j = 0; j < SpaceDimension; j++ )
      {
      coeffIterator[j] =
        IteratorType( this->m_CoefficientImages[j], supportRegion );
      }

    while( !coeffIterator[0].IsAtEnd() )
      {
       while( !coeffIterator[0].IsAtEndOfLine() )
         {
         // Multiply weigth with coefficient
         for( unsigned int j = 0; j < SpaceDimension; j++ )
           {
           outputPoint[j] += static_cast<ScalarType>(
             weights[counter] * coeffIterator[j].Get() );
           }

         // Populate the indices array
         indices[counter] = &( coeffIterator[0].Value() ) - basePointer;

         // Go to next coefficient in the support region
         ++counter;
         for( unsigned int j = 0; j < SpaceDimension; j++ )
           {
           ++( coeffIterator[j] );
           }
         } // end scanline

       for( unsigned int j = 0; j < SpaceDimension; j++ )
         {
         coeffIterator[j].NextLine();
         }
      }

    // Return results
    for( unsigned int j = 0; j < SpaceDimension; j++ )
      {
      outputPoint[j] += point[j];
      }
    }
  else
    {
    itkWarningMacro( "B-spline coefficients have not been set" );
    for( unsigned int j = 0; j < SpaceDimension; j++ )
      {
      outputPoint[j] = point[j];
      }
    }
}

template<typename TParametersValueType, unsigned int NDimensions, unsigned int VSplineOrder>
void
BSplineTransform<TParametersValueType, NDimensions, VSplineOrder>
::ComputeJacobianWithRespectToParameters( const InputPointType & point,
  JacobianType & jacobian ) const
{
  // Zero all components of jacobian
  jacobian.SetSize( SpaceDimension, this->GetNumberOfParameters() );
  jacobian.Fill( 0.0 );
  RegionType   supportRegion;
  SizeType     supportSize;
  supportSize.Fill( SplineOrder + 1 );
  supportRegion.SetSize( supportSize );

  ContinuousIndexType index;
  this->m_CoefficientImages[0]->
    TransformPhysicalPointToContinuousIndex( point, index );

  // NOTE: if the support region does not lie totally within the grid we assume
  // zero displacement and do no computations beyond zeroing out the value
  // return the input point
  if( !this->InsideValidRegion( index ) )
    {
    return;
    }

  // Compute interpolation weights
  WeightsType weights( this->m_WeightsFunction->GetNumberOfWeights() );

  IndexType supportIndex;
  this->m_WeightsFunction->Evaluate( index, weights, supportIndex );

  supportRegion.SetIndex( supportIndex );

  IndexType startIndex =
    this->m_CoefficientImages[0]->GetLargestPossibleRegion().GetIndex();

  SizeType cumulativeGridSizes;
  cumulativeGridSizes[0] = ( this->m_TransformDomainMeshSize[0] + SplineOrder );
  for( unsigned int d = 1; d < SpaceDimension; d++ )
    {
    cumulativeGridSizes[d] = cumulativeGridSizes[d-1] * ( this->m_TransformDomainMeshSize[d] + SplineOrder );
    }

  SizeValueType numberOfParametersPerDimension = this->GetNumberOfParametersPerDimension();

  ImageRegionConstIteratorWithIndex<ImageType> It( this->m_CoefficientImages[0], supportRegion );
  unsigned long counter = 0;
  for( It.GoToBegin(); !It.IsAtEnd(); ++It )
    {
    typename ImageType::OffsetType currentIndex = It.GetIndex() - startIndex;

    unsigned long number = currentIndex[0];
    for( unsigned int d = 1; d < SpaceDimension; d++ )
      {
      number += ( currentIndex[d] * cumulativeGridSizes[d-1] );
      }

    for( unsigned int d = 0; d < SpaceDimension; d++ )
      {
      jacobian( d, number + d * numberOfParametersPerDimension ) = weights[counter];
      }
    counter++;
    }
}

template<typename TParametersValueType, unsigned int NDimensions, unsigned int VSplineOrder>
void
BSplineTransform<TParametersValueType, NDimensions, VSplineOrder>
::PrintSelf( std::ostream & os, Indent indent ) const
{
  this->Superclass::PrintSelf(os, indent);

  os << indent << "TransformDomainOrigin: "
     << this->m_TransformDomainOrigin << std::endl;
  os << indent << "TransformDomainPhysicalDimensions: "
     << this->m_TransformDomainPhysicalDimensions << std::endl;
  os << indent << "TransformDomainDirection: "
     << this->m_TransformDomainDirection << std::endl;

  os << indent << "GridSize: "
     << this->m_CoefficientImages[0]->GetLargestPossibleRegion().GetSize()
     << std::endl;
  os << indent << "GridOrigin: "
     << this->m_CoefficientImages[0]->GetOrigin() << std::endl;
  os << indent << "GridSpacing: "
     << this->m_CoefficientImages[0]->GetSpacing() << std::endl;
  os << indent << "GridDirection: "
     << this->m_CoefficientImages[0]->GetDirection() << std::endl;
}

} // namespace


#endif<|MERGE_RESOLUTION|>--- conflicted
+++ resolved
@@ -406,14 +406,7 @@
 
   if( validArrayOfImages )
     {
-<<<<<<< HEAD
     using PointType = typename ImageType::PointType;
-=======
-    typedef typename ImageType::PointType PointType;
-
-    this->m_TransformDomainDirection = images[0]->GetDirection();
-
->>>>>>> 4a6e8c84
     PointType origin;
     origin.Fill( 0.0 );
     for( unsigned int i = 0; i < SpaceDimension; i++ )
