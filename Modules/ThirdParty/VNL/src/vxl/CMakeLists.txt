#message(FATAL_ERROR "VXL has moved!
#VXL is now hosted in a GitHub repository at:
# https://github.com/vxl/vxl
#Run:
# git config --unset remote.origin.pushurl
# git remote set-url origin https://github.com/vxl/vxl.git
# git fetch origin
# git checkout master
# git reset --hard origin/master
#")
#
# Root vxl
#
#   vxl-maintainers@lists.sf.net
cmake_minimum_required(VERSION 2.8.9 FATAL_ERROR)

# Set policies for cmake
if( POLICY CMP0003 )
  cmake_policy(SET CMP0003 NEW)
endif()
if( POLICY CMP0033 )
  ####
  # Remove warning by disabling test.  The proper fix
  # will require careful effort.
  # Documentation for what would be a better solution
  # is given at https://github.com/vxl/vxl/issues/127
  # and https://github.com/vxl/vxl/pull/122
  cmake_policy(SET CMP0033 OLD)
endif()
# Use @rpath on OS X
if( POLICY CMP0042 )
  cmake_policy(SET CMP0042 NEW)
endif()
<<<<<<< HEAD
# Honor visibility properties for static libraries
=======
# Honor visibility properties for all target
>>>>>>> 65a325e1
if( POLICY CMP0063 )
  cmake_policy(SET CMP0063 NEW)
endif()

project(vxl)

include(CMakeDependentOption)
include(GenerateExportHeader)


find_program( MEMORYCHECK_COMMAND valgrind )
if(MEMORYCHECK_COMMAND)
  set( MEMORYCHECK_COMMAND_OPTIONS "--trace-children=yes --leak-check=full --malloc-fill=0xFF" )
  set( MEMORYCHECK_SUPPRESSIONS_FILE "${CMAKE_CURRENT_LIST_DIR}/config/valgrind.supp" )
endif()

#-----------------------------------------------------------------------------
if(NOT COMMAND SETIFEMPTY)
  macro(SETIFEMPTY)
    set(KEY ${ARGV0})
    set(VALUE ${ARGV1})
    if(NOT ${KEY})
      set(${ARGV})
    endif()
  endmacro()
endif()


#-----------------------------------------------------------------------------
SETIFEMPTY(CMAKE_LIBRARY_OUTPUT_DIRECTORY ${CMAKE_CURRENT_BINARY_DIR}/lib)
SETIFEMPTY(CMAKE_ARCHIVE_OUTPUT_DIRECTORY ${CMAKE_CURRENT_BINARY_DIR}/lib)
SETIFEMPTY(CMAKE_RUNTIME_OUTPUT_DIRECTORY ${CMAKE_CURRENT_BINARY_DIR}/bin)

#-----------------------------------------------------------------------------
SETIFEMPTY(CMAKE_INSTALL_LIBRARY_DESTINATION lib)
SETIFEMPTY(CMAKE_INSTALL_ARCHIVE_DESTINATION lib)
SETIFEMPTY(CMAKE_INSTALL_RUNTIME_DESTINATION bin)

# Allow external project to override the export target
if(NOT VXL_NO_EXPORT)
  SETIFEMPTY(VXL_INSTALL_EXPORT_NAME VXLTargets)
endif()

SETIFEMPTY(VXL_INSTALL_RUNTIME_DIR bin)
SETIFEMPTY(VXL_INSTALL_LIBRARY_DIR lib)
SETIFEMPTY(VXL_INSTALL_ARCHIVE_DIR lib)
SETIFEMPTY(VXL_INSTALL_INCLUDE_DIR include/vxl)
if(NOT VXL_LIB_PREFIX)
  set( VXL_LIB_PREFIX "") # This is typically empty
endif()

# CMake support directory.
set(VXL_ROOT_SOURCE_DIR ${CMAKE_CURRENT_LIST_DIR})
set(VXL_CMAKE_DIR ${CMAKE_CURRENT_LIST_DIR}/config/cmake/Modules)

include( ${VXL_CMAKE_DIR}/VXLStandardOptions.cmake )
include( ${CMAKE_CURRENT_LIST_DIR}/config/cmake/config/vxl_utils.cmake )
include(${CMAKE_CURRENT_LIST_DIR}/config/cmake/doxygen/doxygen.cmake)

# Location of VXL's FindXXX.cmake CMake modules.
# This is identical to VXL_CMAKE_DIR.  Perhaps we should eliminate MODULE_PATH?
set( MODULE_PATH ${CMAKE_CURRENT_LIST_DIR}/config/cmake/Modules CACHE STATIC "VXL module path" )

# Options to add extra compiler and linker flags
#
# These options allow you to specify additional flags without
# affecting the default flags for a particular platform or build type.
# This is especially useful for adding extra warning flags.
set( VXL_EXTRA_CMAKE_C_FLAGS             CACHE STRING "Extra flags appended to CMAKE_C_FLAGS" )
set( VXL_EXTRA_CMAKE_CXX_FLAGS           CACHE STRING "Extra flags appended to CMAKE_CXX_FLAGS" )
set( VXL_EXTRA_CMAKE_EXE_LINKER_FLAGS    CACHE STRING "Extra flags appended to CMAKE_EXE_LINKER_FLAGS" )
set( VXL_EXTRA_CMAKE_MODULE_LINKER_FLAGS CACHE STRING "Extra flags appended to CMAKE_MODULE_LINKER_FLAGS" )
set( VXL_EXTRA_CMAKE_SHARED_LINKER_FLAGS CACHE STRING "Extra flags appended to CMAKE_SHARED_LINKER_FLAGS" )
set( CMAKE_C_FLAGS             "${CMAKE_C_FLAGS} ${VXL_EXTRA_CMAKE_C_FLAGS}" )
set( CMAKE_CXX_FLAGS           "${CMAKE_CXX_FLAGS} ${VXL_EXTRA_CMAKE_CXX_FLAGS}" )
set( CMAKE_EXE_LINKER_FLAGS    "${CMAKE_EXE_LINKER_FLAGS} ${VXL_EXTRA_CMAKE_EXE_LINKER_FLAGS}" )
set( CMAKE_MODULE_LINKER_FLAGS "${CMAKE_MODULE_LINKER_FLAGS} ${VXL_EXTRA_CMAKE_MODULE_LINKER_FLAGS}" )
set( CMAKE_SHARED_LINKER_FLAGS "${CMAKE_SHARED_LINKER_FLAGS} ${VXL_EXTRA_CMAKE_SHARED_LINKER_FLAGS}" )


#-------------------------------------------------------------------
#-- BUILD CONFIG OPTIONS

# Optionally use old error reporting methods, rather than exceptions.
# The main use is in vil which often uses/used null images to imply an error.
option(VXL_LEGACY_ERROR_REPORTING "Use old error reporting methods rather than exceptions?" ON)
if(VXL_LEGACY_ERROR_REPORTING)
  add_definitions( -DVXL_LEGACY_ERROR_REPORTING )
endif()

# Option to build Windows Unicode support, the string
# type of which is wchar_t, each character is a 16-bit unsigned integer.
if(WIN32)
  if(VXL_HAS_WIN_WCHAR_T)
    option( VXL_USE_WIN_WCHAR_T "Build overloading functions that accept Windows wide char strings?" ON )
    if(VXL_USE_WIN_WCHAR_T)   # Force it to be 0/1
      set(VXL_USE_WIN_WCHAR_T 1)
    else()
      set(VXL_USE_WIN_WCHAR_T 0)
    endif()
  else()
    set(VXL_USE_WIN_WCHAR_T 0)
  endif()
else()
  # avoid empty macro definition
  set(VXL_USE_WIN_WCHAR_T 0)
endif()

# In order to be able to link vxl libraries into shared libraries on 64 bit linux, the -fPIC
# compiler flag must be added.  Only do this if we are on a x86_64 *nix platform, we're building
# static libraries, and the user has not explicitly requested position dependent code.
if(UNIX)
  if(NOT VXL_BUILD_SHARED_LIBS AND CMAKE_SYSTEM_PROCESSOR MATCHES "x86_64")
    option(BUILD_POSITION_DEPENDENT_CODE "Generate position dependent code (i.e. code cannot be used in shared library)" OFF)
    mark_as_advanced(BUILD_POSITION_DEPENDENT_CODE)
    if(NOT BUILD_POSITION_DEPENDENT_CODE)
      message(STATUS "Adding -fPIC compiler flag to generate position independent code.")
      set(CMAKE_CXX_FLAGS "${CMAKE_CXX_FLAGS} -fPIC")
      set(CMAKE_C_FLAGS "${CMAKE_C_FLAGS} -fPIC")
    endif()
  endif()
endif()


# Some types of path names can cause havoc with regular expressions,
# so avoid those.
if( ${PROJECT_BINARY_DIR} MATCHES  \\+ )
  message(SEND_ERROR "You cannot have a + in your binary path")
endif()
if( ${CMAKE_CURRENT_LIST_DIR} MATCHES  \\+ )
  message(SEND_ERROR "You cannot have a + in your source path")
endif()

# include CMakeListsLocal.txt from source directory if it exists
# also include it from the binary dir if different from source dir
if( ${PROJECT_BINARY_DIR} MATCHES ${CMAKE_CURRENT_LIST_DIR} )
  include( ${CMAKE_CURRENT_LIST_DIR}/CMakeListsLocal.txt OPTIONAL )
else()
  include( ${CMAKE_CURRENT_LIST_DIR}/CMakeListsLocal.txt OPTIONAL )
  include( ${PROJECT_BINARY_DIR}/CMakeListsLocal.txt OPTIONAL )
endif()

# Standard include directories.
set(VXLCORE_INCLUDE_DIR ${CMAKE_CURRENT_LIST_DIR}/core)    #Source includes
set(VXLCORE_BINARY_INCLUDE_DIR ${PROJECT_BINARY_DIR}/core) #Generated includes
set(VXLCORE_INCLUDE_DIRS ${VXLCORE_BINARY_INCLUDE_DIR} ${VXLCORE_INCLUDE_DIR})
set(VXLCORE_INSTALL_INCLUDE_DIR ${CMAKE_INSTALL_PREFIX}/include/vxl/core)

set(VCL_INCLUDE_DIR ${CMAKE_CURRENT_LIST_DIR}/vcl)    #Source includes
set(VCL_BINARY_INCLUDE_DIR ${PROJECT_BINARY_DIR}/vcl) #Generated includes
set(VCL_INCLUDE_DIRS ${VCL_BINARY_INCLUDE_DIR} ${VCL_INCLUDE_DIR})
set(VCL_INSTALL_INCLUDE_DIR ${CMAKE_INSTALL_PREFIX}/include/vxl/vcl)

include_directories(${VCL_INCLUDE_DIRS} ${VXLCORE_INCLUDE_DIRS})

# Do platform-specific configuration.
include(${CMAKE_CURRENT_LIST_DIR}/config/cmake/config/VXLIntrospectionConfig.cmake)

#-------------------------------------------------------------------
#-- BUILD SELECTION OPTIONS
# Options for selecting the core core libraries
option( BUILD_CORE_GEOMETRY "Build VXL's geometry libraries" ON )
option( BUILD_CORE_NUMERICS "Build VXL's numerics libraries" ON )
option( BUILD_CORE_SERIALISATION "Build VXL's serialisation libraries" ON )
option( BUILD_CORE_UTILITIES "Build VXL's utility libraries" ON )
option( BUILD_CORE_IMAGING "Build VXL's imaging libraries" ON )

# By default, build examples when building tests. Examples require most of the core libraries
CMAKE_DEPENDENT_OPTION( BUILD_EXAMPLES "Should the examples be built?" ${BUILD_TESTING}
                      "BUILD_CORE_GEOMETRY;BUILD_CORE_NUMERICS;BUILD_CORE_UTILITIES;BUILD_CORE_SERIALISATION;BUILD_CORE_IMAGING" OFF)

# Option to specify whether this is a build for the dashboard.  Each
# dashboard build should set BUILD_FOR_VXL_DASHBOARD to ON in the
# initial cache (set in the CTest script).
option( BUILD_FOR_VXL_DASHBOARD "Enable deprecated code and known failing test?)" OFF )
option( BUILD_NONDEPRECATED_ONLY "Build only nondeprecated libraries (Experimental)" ON )

CMAKE_DEPENDENT_OPTION(BUILD_CORE_PROBABILITY "Build VXL's probability libraries (Experimental)" ON "BUILD_CORE_NUMERICS;BUILD_FOR_VXL_DASHBOARD" OFF)

# Build the core vxl + support libraries
add_subdirectory(vcl)
add_subdirectory(v3p)
add_subdirectory(core)

# Optionally build the contributed libraries
if( EXISTS ${CMAKE_CURRENT_LIST_DIR}/contrib/CMakeLists.txt )
  CMAKE_DEPENDENT_OPTION(BUILD_CONTRIB "Build the contributed libraries?" ON "BUILD_CORE_GEOMETRY;BUILD_CORE_NUMERICS;BUILD_CORE_UTILITIES;BUILD_CORE_SERIALISATION;BUILD_CORE_IMAGING" OFF)
  add_subdirectory(contrib)
endif()

# Generate Project files dependacy generation for now for downstream packages

# Copy the UseVXL.cmake file to the binary directory so that client
# projects don't need to find the source directory first. They can run
# the UseVXL.cmake from the vxl binary directory, and determine the
# vxl source directory by loading the cache.
configure_file( ${VXL_CMAKE_DIR}/UseVXL.cmake
                ${vxl_BINARY_DIR}/UseVXL.cmake COPYONLY )
# For use in client projects that call UseVXL.cmake
set(VXL_LIBRARY_PATH ${CMAKE_LIBRARY_OUTPUT_DIRECTORY} CACHE STATIC "Where all the vxl libraries are, for clients to use." )

# Copy CTestCustom.cmake to top of build tree
configure_file( ${VXL_CMAKE_DIR}/CTestCustom.cmake
  ${vxl_BINARY_DIR}/CTestCustom.cmake COPYONLY )

# This command must be the last command in this file
if(NOT VXL_NO_EXPORT)
  include(${CMAKE_CURRENT_LIST_DIR}/config/cmake/export/VXLCreateProject.cmake)
endif()<|MERGE_RESOLUTION|>--- conflicted
+++ resolved
@@ -31,11 +31,8 @@
 if( POLICY CMP0042 )
   cmake_policy(SET CMP0042 NEW)
 endif()
-<<<<<<< HEAD
+
 # Honor visibility properties for static libraries
-=======
-# Honor visibility properties for all target
->>>>>>> 65a325e1
 if( POLICY CMP0063 )
   cmake_policy(SET CMP0063 NEW)
 endif()
